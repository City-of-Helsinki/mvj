# MVJ.
# Copyright (C) 2018
# This file is distributed under the same license as the MVJ package.
# Mikko Keskinen <mikko.keskinen@anders.fi>, 2018.
#
msgid ""
msgstr ""
"Project-Id-Version: MVJ 0.1\n"
"Report-Msgid-Bugs-To: \n"
<<<<<<< HEAD
"POT-Creation-Date: 2024-08-16 17:18+0300\n"
=======
"POT-Creation-Date: 2024-08-26 14:25+0300\n"
>>>>>>> a0e93587
"PO-Revision-Date: YEAR-MO-DA HO:MI+ZONE\n"
"Last-Translator: \n"
"Language: fi\n"
"MIME-Version: 1.0\n"
"Content-Type: text/plain; charset=UTF-8\n"
"Content-Transfer-Encoding: 8bit\n"
"Plural-Forms: nplurals=2; plural=(n != 1);\n"

msgid "View auditlog"
msgstr "Näytä auditointiloki"

msgid "View auditlog of a lease or a contact"
msgstr "Näytä valitun vuokrauksen tai asiakkaan auditointiloki"

msgid "executable or script"
msgstr "Ajettava tiedosto"

msgid "Django management command"
msgstr "Django-komento"

msgid "Invalid integer set specifier"
msgstr "Virheellinen määrittely"

msgid "creation time"
msgstr "Luontiaika"

msgid "modification time"
msgstr "Muokkausaika"

msgid "name"
msgstr "Nimi"

msgid ""
"Name of the command to run e.g. name of a program in PATH or a full path to "
"an executable, or name of a management command."
msgstr ""
"Komennon nimi joka ajetaan. Esim. ohjelman nimi PATH-ympäristömuuttujassa , "
"ajettavan tiedoston koko polku tai Django-komennon nimi"

msgid "parameters"
msgstr "parametrit"

msgid "parameter format string"
msgstr "parametrin muoto"

#, python-brace-format
msgid ""
"String that defines how the parameters are formatted when calling the "
"command. E.g. if this is \"--rent-id {rent_id}\" and value 123 is passed as "
"an argument to the rent_id parameter, then the command will be called as "
"\"COMMAND --rent-id 123\"."
msgstr ""
"Merkkinojo, jossa määritellään miten parametrit muodostetaan kun komentoa "
"kutsutaan.Esim. jos tässä määritellään \"--rent-id {rent_id}\" ja rent_id "
"argumentiksi annetaan arvo 123, niin komento ajetaan muodossa \"COMMAND --"
"rent-id 123\"."

msgid "command"
msgstr "Komento"

msgid "commands"
msgstr "Komennot"

msgid "identifier"
msgstr ""

msgid "log compacting delay"
msgstr ""

msgid ""
"Days to wait before compacting log entries. Calculated from the start time "
"of the job. Compacting log entries means that the individual log entries are "
"concatenated to a single string and the original entries are deleted. This "
"allows PostgreSQL to compress the log contents (check \"TOAST\" from "
"PostgreSQL documentation). The metadata information about the log entry "
"kinds (stdout/stderr) and timestamps are stored separately so that the "
"original contents of the log entries are still recoverable."
msgstr ""

msgid "log deleting delay"
msgstr ""

msgid ""
"Days to wait before deleting logs. Calculated from the start time of the job."
msgstr ""

msgid "run inforomation deleting delay"
msgstr ""

msgid ""
"Days to wait before deleting all inforomation about the run. Calculated from "
"the start time of the job."
msgstr ""

msgid "job history retention policy"
msgstr ""

msgid "job history retention policies"
msgstr ""

msgid "Descriptive name for the job"
msgstr "Työn kuvaava nimi"

msgid "comment"
msgstr "Kommentti"

msgid "arguments"
msgstr "Argumentit"

msgid ""
"Argument for the command as a JSON object. These will be formatted with the "
"parameter format string of the command. E.g. to pass value 123 as an "
"argument to the rent_id parameter, set this to {\"rent_id\": 123}."
msgstr ""
"Komennon argumentit JSON-muodossa. Argumentit muotoillaan parametrin muoto-"
"määrittelyn mukaisesti. Esim. jos rent_id-argumentiksi halutaan antaa numero "
"123, asetetaan tähän {\"rent_id\": 123}."

msgid "history retention policy"
msgstr ""

msgid ""
"Defines how long logs and information about completed runs is preserved."
msgstr ""

msgid "job"
msgstr "Työ"

msgid "jobs"
msgstr "Työt"

msgid ""
"Name of the timezone, e.g. \"Europe/Helsinki\" or \"UTC\". See https://en."
"wikipedia.org/wiki/List_of_tz_database_time_zones for a list of possible "
"values."
msgstr ""
"Aikavyöhykkeen nimi. esim. \"Europe/Helsinki\" tai \"UTC\". Katso lista "
"mahdollisista aikavyöhykenimistä osoittesta https://en.wikipedia.org/wiki/"
"List_of_tz_database_time_zones"

msgid "timezone"
msgstr "Aikavyöhyke"

msgid "timezones"
msgstr "Aikavyöhykkeet"

msgid "Timezone name can't be empty"
msgstr ""

msgid "Invalid timezone name"
msgstr "Epäkelpo aikavyöhykkeen nimi"

msgid "enabled"
msgstr "päällä"

msgid "years"
msgstr "Vuodet"

msgid "months"
msgstr "Kuukaudet"

msgid "days of month"
msgstr "Kuukaudenpäivät"

msgid "weekdays"
msgstr "Viikonpäivät"

msgid ""
"Limit execution to specified weekdays. Use integer values to represent the "
"weekdays with the following mapping: 0=Sunday, 1=Monday, 2=Tuesday, ..., "
"6=Saturday."
msgstr ""
"Ajetaan vain tiettyinä viikonpäivinä. Käytä viikonpäiviä vastaavia "
"numeroita: 0=sunnuntai, 1=maanantai, 2=tiistai, 3=keskiviikko, 4=torstai, "
"5=perjantai, 6=lauantai."

msgid "hours"
msgstr "Tunnit"

msgid "minutes"
msgstr "Minuutit"

msgid "scheduled job"
msgstr "Ajastettu työ"

msgid "scheduled jobs"
msgstr "Ajastetut työt"

#, python-brace-format
msgid "Scheduled job \"{job}\" @ {schedule}"
msgstr "Ajastettu työ \"{job}\" @ {schedule}"

msgid "PID"
msgstr "PID"

msgid "Records the process id of the process, which is/was executing this job"
msgstr "Työn ajaneen prosessin numero"

msgid "start time"
msgstr "Alkuaika"

msgid "stop time"
msgstr "Loppuaika"

msgid "exit code"
msgstr "Exit-koodi"

msgid "job run"
msgstr "Työn ajo"

msgid "job runs"
msgstr "Työn ajot"

msgid "run"
msgstr "Ajo"

msgid "kind"
msgstr "Laji"

msgid "line number"
msgstr "rivinumero"

msgid "number"
msgstr "Numero"

msgid "time"
msgstr "Aika"

msgid "text"
msgstr "Teksti"

msgid "log entry"
msgstr "lokimerkintä"

msgid "log entries"
msgstr "lokimerkinnät"

#, python-brace-format
msgid "{run_name}: {kind} entry {linenum}({number})"
msgstr "{run_name}: {kind} merkintä {linenum}({number})"

msgid "content"
msgstr ""

msgid "log entry metadata"
msgstr ""

msgid "timestamp of the first entry"
msgstr ""

msgid "timestamp of the last entry"
msgstr ""

msgid "total count of entries"
msgstr ""

msgid "count of error entries"
msgstr ""

msgid "log"
msgstr ""

msgid "logs"
msgstr ""

msgid "scheduled run time"
msgstr "Ajoajankohta"

msgid "assignment time"
msgstr "Ajomääräyksen ajankohta"

msgid "assignee process id (PID)"
msgstr "Ajomääräyksen prosessinumero (PID)"

msgctxt "Credit decision status"
msgid "Yes"
msgstr "Kyllä"

msgctxt "Credit decision status"
msgid "No"
msgstr "Ei"

msgctxt "Credit decision status"
msgid "Consideration"
msgstr "Harkinta"

msgid "Reason code"
msgstr "Syykoodi"

msgid "Reason"
msgstr "Syy"

msgctxt "Model name"
msgid "Credit decision reason"
msgstr "Luottopäätöksen syy"

msgctxt "Model name"
msgid "Credit decision reasons"
msgstr "Luottopäätöksien syyt"

msgid "Customer"
msgstr "Asiakas"

msgid "Status"
msgstr "Tila"

msgid "Reasons"
msgstr "Syyt"

msgid "Business ID"
msgstr "Y-tunnus"

msgid "Official name"
msgstr "Virallinen nimi"

msgid "Address"
msgstr "Osoite"

msgid "Phone number"
msgstr "Puhelinnumero"

msgid "Business entity"
msgstr "Yhtiömuoto"

msgid "Date of commencement of operations"
msgstr "Toiminnan käynnistämispäivämäärä"

msgid "Industry code"
msgstr "Toimialakoodi"

msgid "Claimant"
msgstr "Hakija"

msgid "original_data"
msgstr "Alkuperäinen data"

msgctxt "Model name"
msgid "Credit decision"
msgstr "Luottopäätös"

msgctxt "Model name"
msgid "Credit decisions"
msgstr "Luottopäätökset"

msgid "Identification"
msgstr "Tunniste"

msgid "User"
msgstr "Käyttäjä"

msgid "Text"
msgstr "Teksti"

msgctxt "Model name"
msgid "Credit decision log"
msgstr "Luottopäätöksen loki"

msgctxt "Model name"
msgid "Credit decision logs"
msgstr "Luottopäätöksien lokit"

msgid ""
"Cannot find business id or national identification number in customer data."
msgstr "Asiakastiedoista ei löydy y-tunnusta tai henkilötunnusta."

msgctxt "Form state"
msgid "Work in progress"
msgstr "Kesken"

msgctxt "Form state"
msgid "Ready"
msgstr "Valmis"

msgctxt "Form state"
msgid "Deleted"
msgstr "Poistettu"

msgctxt "Section type"
msgid "Show always"
msgstr "Näytä aina"

msgctxt "Section type"
msgid "Show if"
msgstr "Näytä, jos"

msgctxt "Applicant type"
msgid "Person"
msgstr "Henkilö"

msgctxt "Applicant type"
msgid "Company"
msgstr "Yritys"

msgctxt "Applicant type"
msgid "Both"
msgstr "Molemmat"

msgid "Time created"
msgstr "Luotu"

msgid "Time modified"
msgstr "Muokattu"

msgid "Tekstikenttä"
msgstr ""

msgid "Tekstialue"
msgstr ""

msgid "Alasvetovalikko"
msgstr ""

msgid "Valintaruutu"
msgstr ""

msgid "Radiopainike"
msgstr ""

msgid "Radiopainike linjassa"
msgstr ""

msgid "Lataa tiedosto"
msgstr ""

msgid "Murtoluku"
msgstr ""

msgid "Lessor"
msgstr "Vuokranantaja"

msgid "Description area"
msgstr "Tarkempi kuvaus alueesta"

msgid "District"
msgstr "Kaupunginosa"

msgid "Intended use"
msgstr "Käyttötarkoitus"

msgid "Description intended use"
msgstr "Tarkempi kuvaus käyttötarkoituksesta"

msgid "Start date"
msgstr "Alkupvm"

msgid "End date"
msgstr "Loppupvm"

msgid "Received date"
msgstr "Vastaanotettu"

msgid "Identifier"
msgstr "Tunnus"

msgid "State"
msgstr "Tila"

msgid "Preparer"
msgstr "Valmistelija"

msgid "Decline reason"
msgstr ""

msgid "Preparer note"
msgstr ""

msgid "Status notes"
msgstr ""

#, python-brace-format
msgid "Copy of plot application(s) {target_status_identifiers}"
msgstr "Kopio tonttihakemuksista {target_status_identifiers}"

#, python-brace-format
msgid "Copy of area rental application {area_search.identifier}"
msgstr "Kopio aluehaun hakemuksista {area_search.identifier}"

msgid "Invoice"
msgstr "Lasku"

msgid "Invoices"
msgstr "Laskut"

msgid "Lease identifier"
msgstr "Vuokraustunnus"

msgid "Invoice number"
msgstr "Laskun numero"

msgid "Due date"
msgstr "Eräpäivä"

msgid "Service unit"
msgstr "Palvelukokonaisuus"

msgid "Invoice count"
msgstr "Laskujen määrä"

msgid "Land use agreement invoice count"
msgstr "Maankäyttösopimuslaskujen määrä"

msgid "Invoice payment"
msgstr "Maksusuoritus"

msgid "Invoice payments"
msgstr "Maksusuoritukset"

msgid "Paid amount"
msgstr "Maksettu määrä"

msgid "Paid date"
msgstr "Maksettu pvm"

msgid "Filing code"
msgstr "Arkistotunnus"

msgid "Payment count"
msgstr "Maksujen määrä"

msgid "Value should be a string"
msgstr "Arvon pitää olla merkkijono"

msgid "Value should be of type {}"
msgstr "Arvon pitää olla tyyppiä {}"

msgid "Value is required"
msgstr "Arvo on pakollinen"

msgid "Value should be an Iterable"
msgstr "Arvon pitää olla \"Iterable\""

msgid "Contact information cannot be null."
msgstr "Kontaktin tieto ei voi olla tyhjä."

msgctxt "Laske export log invoice status"
msgid "Sent"
msgstr "Lähetetty"

msgctxt "Laske export log invoice status"
msgid "Failed"
msgstr "Epäonnistui"

msgid "Directory \"{}\" does not exist. Please create it."
msgstr ""

msgid "Can not create file in directory \"{}\"."
msgstr ""

msgid "LASKE_SERVERS[\"export\"] settings missing"
msgstr ""

msgid "MVJ ({}) transfer failed!"
msgstr "MVJ ({}) siirto epäonnistui!"

msgid ""
"Sending invoices to the Laske system has been crashed during the processing. "
"Please contact your administrator.\n"
"Service unit: {}\n"
"\n"
"Error message: {}"
msgstr ""
"Laskujen lähetys Laske-järjestelmään kaatui prosessin aikana. Ota yhteys "
"järjestelmänvalvojaan.\n"
"Palvelukokonaisuus: {}\n"
"\n"
"Virheviesti: {}"

msgid "MVJ ({}) transfer"
msgstr "MVJ ({}) siirto"

msgid ""
"MVJ ({}) processed a total of {} invoices to Laske system on {}. Of the "
"invoices, {} succeeded and {} failed.\n"
"Service unit: {}"
msgstr ""
"Maanvuokrausjärjestelmä ({}) käsitteli yhteensä {} laskua Laske-"
"järjestelmään {}. Laskuista {} onnistui ja {} epäonnistui.\n"
"Palvelukokonaisuus: {}"

msgid "Failed invoice numbers:"
msgstr "Epäonnistuneet laskunumerot:"

msgid "Time started"
msgstr "Aloitusaika"

msgid "Time ended"
msgstr "Lopetusaika"

msgid "Finished?"
msgstr "Valmis?"

msgid "Filename"
msgstr "Tiedostonimi"

msgctxt "Model name"
msgid "Laske export log"
msgstr "Laske-viennin loki"

msgctxt "Model name"
msgid "Laske export logs"
msgstr "Laske-viennin lokit"

msgid "status"
msgstr "tila"

msgid "information"
msgstr "tiedot"

msgctxt "Model name"
msgid "Laske payments log"
msgstr "Laske-maksujen loki"

msgctxt "Model name"
msgid "Laske payments logs"
msgstr "Laske-maksujen lokit"

msgid "Lease"
msgstr "Vuokraus"

msgid "Search by identifier"
msgstr "Etsi tunnisteella"

#, python-brace-format
msgid "Ratio {ratio}… ({current_index}/{rent_index})"
msgstr "Laskentakerroin {ratio}… ({current_index}/{rent_index})"

#, python-brace-format
msgid "Ratio {ratio}"
msgstr "Laskentakerroin {ratio}"

msgid "New base rent"
msgstr "Uusi perusvuokra"

msgid "New base rent {}"
msgstr "Uusi perusvuokra {}"

msgid "Total payable"
msgstr "Perittävä vuokra"

msgctxt "Classification"
msgid "Public"
msgstr "Julkinen"

msgctxt "Classification"
msgid "Confidential"
msgstr "Salainen"

msgctxt "Classification"
msgid "Official"
msgstr "Viranomaiskäyttö"

msgctxt "Lease state"
msgid "Lease"
msgstr "Vuokraus"

msgctxt "Lease state"
msgid "Short term lease"
msgstr "Lyhytaikainen vuokraus"

msgctxt "Lease state"
msgid "Long term lease"
msgstr "Pitkäaikainen vuokraus"

msgctxt "Lease state"
msgid "Temporary lease"
msgstr "Tilapäinen vuokraus"

msgctxt "Lease state"
msgid "Reservation"
msgstr "Varaus"

msgctxt "Lease state"
msgid "Reserve"
msgstr "Varanto"

msgctxt "Lease state"
msgid "Permission"
msgstr "Lupa"

msgctxt "Lease state"
msgid "Tenure"
msgstr "Hallintaoikeus"

msgctxt "Lease state"
msgid "Buildings and public areas"
msgstr "Rakennukset ja yleiset alueet sisäinen (RYA)"

msgctxt "Lease state"
msgid "Power of attorney"
msgstr "Valtakirja"

msgctxt "Lease relation"
msgid "Transfer"
msgstr "Siirto"

msgctxt "Lease relation"
msgid "Other"
msgstr "Muu"

msgctxt "Notice period"
msgid "No period"
msgstr "Ei irtisanomisaikaa"

msgctxt "Notice period"
msgid "Time period"
msgstr "Irtisanomisaika"

msgctxt "Notice period"
msgid "Other"
msgstr "Muu irtisanomisaika"

msgctxt "Tenant contact type"
msgid "Tenant"
msgstr "Vuokralainen"

msgctxt "Tenant contact type"
msgid "Billing contact"
msgstr "Laskunsaaja"

msgctxt "Tenant contact type"
msgid "Contact"
msgstr "Yhteyshenkilö"

msgctxt "Location type"
msgid "Surface"
msgstr "Yläpuolella"

msgctxt "Location type"
msgid "Underground"
msgstr "Alapuolella"

msgctxt "Lease area type"
msgid "Plan unit"
msgstr "Kaavayksikkö"

msgctxt "Lease area type"
msgid "Real property"
msgstr "Kiinteistö"

msgctxt "Lease area type"
msgid "Unseparated parcel"
msgstr "Määräala"

msgctxt "Lease area type"
msgid "Other"
msgstr "Muu"

msgctxt "Lease area attachment type"
msgid "MATTI report"
msgstr "MATTI-raportti"

msgctxt "Lease area attachment type"
msgid "Geotechnical"
msgstr "Geotekninen palvelu"

msgctxt "Plot type"
msgid "Real property"
msgstr "Kiinteistö"

msgctxt "Plot type"
msgid "Unseparated parcel"
msgstr "Määräala"

msgctxt "Plot type"
msgid "Searchable"
msgstr "Haettava"

msgctxt "Plot type"
msgid "Procedural reservation"
msgstr "Menettelyvaraus"

msgctxt "Plot type"
msgid "Direct reservation"
msgstr "Suoravaraus"

msgctxt "Period type"
msgid "/ month"
msgstr "/ kk"

msgctxt "Period type"
msgid "/ year"
msgstr "/ vuosi"

msgctxt "Area unit"
msgid "m^2"
msgstr "m^2"

msgctxt "Area unit"
msgid "Floor area m^2"
msgstr "kem^2"

msgctxt "Area unit"
msgid "Apartment area m^2"
msgstr "hm^2"

msgctxt "Constructability state"
msgid "Unverified"
msgstr "Tarkistamatta"

msgctxt "Constructability state"
msgid "Requires measures"
msgstr "Vaatii toimenpiteitä"

msgctxt "Constructability state"
msgid "Enquiry sent"
msgstr "Kysely lähetetty"

msgctxt "Constructability state"
msgid "Complete"
msgstr "Valmis"

msgctxt "Constructability type"
msgid "Preconstruction"
msgstr "Esirakentaminen, johtosiirrot ja kunnallistekniikka"

msgctxt "Constructability type"
msgid "Demolition"
msgstr "Purku"

msgctxt "Constructability type"
msgid "Polluted land"
msgstr "PIMA"

msgctxt "Constructability type"
msgid "Report"
msgstr "Rakennettavuusselvitys"

msgctxt "Constructability type"
msgid "Other"
msgstr "Muut"

msgctxt "Polluted Land rent condition state"
msgid "Asked"
msgstr "Kysytty"

msgctxt "Polluted Land rent condition state"
msgid "Ready"
msgstr "Valmis"

msgctxt "Constructability Report investigation state"
msgid "No need"
msgstr "Ei tarvetta"

msgctxt "Constructability Report investigation state"
msgid "Ongoing"
msgstr "Tekeillä"

msgctxt "Constructability Report investigation state"
msgid "Ready"
msgstr "Valmis"

msgctxt "Rent type"
msgid "Index"
msgstr "Indeksi"

msgctxt "Rent type"
msgid "Index (old)"
msgstr "Indeksi (vanha)"

msgctxt "Rent type"
msgid "One time"
msgstr "Kertakaikkinen"

msgctxt "Rent type"
msgid "Fixed"
msgstr "Kiinteä"

msgctxt "Rent type"
msgid "Free"
msgstr "Korvauksetta"

msgctxt "Rent type"
msgid "Manual"
msgstr "Käsinlaskenta"

msgctxt "Rent cycle"
msgid "January to december"
msgstr "1.1. - 31.12."

msgctxt "Rent cycle"
msgid "April to march"
msgstr "1.4. - 31.3."

msgctxt "Index type"
msgid "ind 50620 / 10/20%:n vaihtelut"
msgstr "ind 50620 / 10/20%:n vaihtelut"

msgctxt "Index type"
msgid "ind 4661 / 10/20%:n vaihtelut"
msgstr "ind 4661 / 10/20%:n vaihtelut"

msgctxt "Index type"
msgid "ind 418 / 10%:n vaihtelu"
msgstr "ind 418 / 10%:n vaihtelu"

msgctxt "Index type"
msgid "ind 418 / 20%:n vaihtelu"
msgstr "ind 418 / 20%:n vaihtelu"

msgctxt "Index type"
msgid "ind 392"
msgstr "ind 392"

msgctxt "Index type"
msgid "ind 100 (pyöristys)"
msgstr "ind 100 (pyöristys)"

msgctxt "Index type"
msgid "ind 100"
msgstr "ind 100"

msgctxt "Due dates type"
msgid "Custom"
msgstr "Erikseen määritelty"

msgctxt "Due dates type"
msgid "Fixed"
msgstr "Kiinteät"

msgctxt "Due dates position"
msgid "Start of month"
msgstr "Kuukauden alussa"

msgctxt "Due dates position"
msgid "Middle of month"
msgstr "Kuukauden keskellä"

msgctxt "Rent adjustment type"
msgid "Discount"
msgstr "Alennus"

msgctxt "Rent adjustment type"
msgid "Increase"
msgstr "Korotus"

msgctxt "Rent Adjustment amount type"
msgid "% per year"
msgstr "% per vuosi"

msgctxt "Rent Adjustment amount type"
msgid "€ per year"
msgstr "€ per vuosi"

msgctxt "Rent Adjustment amount type"
msgid "€ total"
msgstr "€ yhteensä"

msgctxt "Subvention type"
msgid "Form of management"
msgstr "Hallintamuoto"

msgctxt "Subvention type"
msgid "Re-lease"
msgstr "Uudelleenvuokraus"

msgctxt "Invoice delivery method"
msgid "Mail"
msgstr "Posti"

msgctxt "Invoice delivery method"
msgid "Electronic"
msgstr "E-lasku"

msgctxt "Invoice state"
msgid "Open"
msgstr "Avoin"

msgctxt "Invoice state"
msgid "Paid"
msgstr "Maksettu"

msgctxt "Invoice state"
msgid "Refunded"
msgstr "Hyvitetty"

msgctxt "Invoice type"
msgid "Charge"
msgstr "Lasku"

msgctxt "Invoice type"
msgid "Credit note"
msgstr "Hyvityslasku"

msgctxt "Contact type"
msgid "Person"
msgstr "Henkilö"

msgctxt "Contact type"
msgid "Business"
msgstr "Yritys"

msgctxt "Contact type"
msgid "Unit"
msgstr "Yksikkö"

msgctxt "Contact type"
msgid "Association"
msgstr "Yhteisö"

msgctxt "Contact type"
msgid "Other"
msgstr "Muu"

msgctxt "Infill development compensation"
msgid "Ongoing"
msgstr "Vireillä"

msgctxt "Infill development compensation"
msgid "Negotiating"
msgstr "Neuvottelu"

msgctxt "Infill development compensation"
msgid "Decision"
msgstr "Päätös"

msgctxt "Area type"
msgid "Lease area"
msgstr "Vuokra-alue"

msgctxt "Area type"
msgid "Plan unit"
msgstr "Kaavayksikkö"

msgctxt "Area type"
msgid "Real property"
msgstr "Kiinteistö"

msgctxt "Area type"
msgid "Unseparated parcel"
msgstr "Määräala"

msgctxt "Area type"
msgid "Plot division"
msgstr "Tonttijako"

msgctxt "Area type"
msgid "Basis of rent"
msgstr "Vuokrausperiaate"

msgctxt "Area type"
msgid "Infill development compensation"
msgstr "Täydennysrakentamiskorvaus"

msgctxt "Area type"
msgid "Land use agreement"
msgstr "Maankäyttösopimus"

msgctxt "Area type"
msgid "Detailed plan"
msgstr "Asemakaava"

msgctxt "Area type"
msgid "Other"
msgstr "Muu"

msgctxt "Email log type"
msgid "Constructability"
msgstr "Rakentamiskelpoisuus"

msgctxt "Leasehold transfer party type"
msgid "Lessor"
msgstr "Vuokranantaja"

msgctxt "Leasehold transfer party type"
msgid "Conveyor"
msgstr "Luovuttaja"

msgctxt "Leasehold transfer party type"
msgid "Acquirer"
msgstr "Saaja"

msgctxt "Decision type kind"
msgid "Lease cancellation"
msgstr "Vuokrasopimuksen purkaminen"

msgctxt "Decision type kind"
msgid "Basis of Rent"
msgstr "Vuokrausperiaate"

msgctxt "Detailed plan class"
msgid "Pending"
msgstr ""

msgctxt "Detailed plan class"
msgid "Effective"
msgstr ""

msgctxt "Basis of rent type"
msgid "Lease"
msgstr "Vuokra"

msgctxt "Basis of rent type"
msgid "Lease (old)"
msgstr "Vuokra (vanha)"

msgctxt "Basis of rent type"
msgid "Temporary"
msgstr "Tilapäinen"

msgctxt "Basis of rent type"
msgid "Additional yard"
msgstr "Lisäpiha"

msgctxt "Basis of rent type"
msgid "Field"
msgstr "Pelto"

msgctxt "Basis of rent type"
msgid "Mast"
msgstr "Masto"

msgctxt "Basis of rent zone"
msgid "Zone 1"
msgstr "Vyöhyke 1"

msgctxt "Basis of rent zone"
msgid "Zone 2"
msgstr "Vyöhyke 2"

msgctxt "Basis of rent zone"
msgid "Zone 3"
msgstr "Vyöhyke 3"

msgctxt "Land Use Contract Type"
msgid "Land use agreement"
msgstr "Maankäyttösopimus"

msgctxt "Land Use Contract Type"
msgid "Agreement on appreciation"
msgstr "Sopimus arvonnoususta"

msgctxt "Land Use Contract Type"
msgid "No agreement"
msgstr "Ei sopimusta"

msgctxt "Land use agreement attachment type"
msgid "General"
msgstr "Yleinen"

msgctxt "Land use agreement attachment type"
msgid "Compensation calculation"
msgstr "Korvauslaskelma"

msgctxt "Land Use Agreement Litigant Contact Type"
msgid "Tenant"
msgstr "Vuokralainen"

msgctxt "Land Use Agreement Litigant Contact Type"
msgid "Billing"
msgstr "Laskunsaaja"

msgctxt "Plan Unit Status"
msgid "Present"
msgstr "Nykyhetkellä"

msgctxt "Plan Unit Status"
msgid "Pending"
msgstr "Vireillä"

msgid "Going to SAP"
msgstr "Lähdössä SAP:iin"

msgctxt "Model name"
msgid "Area source"
msgstr "Alueen lähde"

msgid "Area type"
msgstr "Alueen tyyppi"

msgid "External ID"
msgstr "Ulkoinen tunniste"

msgid "Geometry"
msgstr "Muoto"

msgid "Metadata"
msgstr "Metadata"

msgid "Source"
msgstr "Lähde"

msgctxt "Model name"
msgid "Area"
msgstr "Alue"

msgid "Note"
msgstr "Kommentti"

msgctxt "Model name"
msgid "Area note"
msgstr "Muistettava ehto"

msgctxt "Model name"
msgid "Area notes"
msgstr "Muistettavat ehdot"

msgctxt "Model name"
msgid "Basis of rent plot type"
msgstr "Tonttityyppi"

msgctxt "Model name"
msgid "Basis of rent plot types"
msgstr "Tonttityypit"

msgctxt "Model name"
msgid "Basis of rent build permission type"
msgstr "Rakennusoikeustyyppi"

msgctxt "Model name"
msgid "Basis of rent build permission types"
msgstr "Rakennusoikeustyypit"

msgid "Plot type"
msgstr "Tonttityyppi"

msgid "Detailed plan identifier"
msgstr "Asemakaava"

msgid "Form of management"
msgstr "Hallintamuoto"

msgid "Form of financing"
msgstr "Rahoitusmuoto"

msgid "Lease rights end date"
msgstr "Vuokraoikeus päättyy"

msgid "Index"
msgstr "Indeksi"

msgctxt "Model name"
msgid "Basis of rent"
msgstr "Vuokrausperiaate"

msgctxt "Model name"
msgid "Basis of rents"
msgstr "Vuokrausperiaatteet"

msgid "Basis of rent"
msgstr "Vuokrausperiaate"

msgid "Build permission type"
msgstr "Rakennusoikeustyyppi"

msgid "Amount"
msgstr "Määrä"

msgid "Area unit"
msgstr "Pinta-alayksikkö"

msgctxt "Model name"
msgid "Basis of rent rate"
msgstr "Vuokrausperiaatteen hinta"

msgctxt "Model name"
msgid "Basis of rent rates"
msgstr "Vuokrausperiaatteen hinnat"

msgctxt "Model name"
msgid "Basis of rent property identifier"
msgstr "Vuokrausperiaatteen Kiinteistötunnus"

msgctxt "Model name"
msgid "Basis of rent property identifiers"
msgstr "Vuokrausperiaatteen Kiinteistötunnukset"

msgid "Reference number"
msgstr "Diaarinumero"

msgid "Decision maker"
msgstr "Päättäjä"

msgid "Decision date"
msgstr "Päätöspäivämäärä"

msgid "Section"
msgstr "Pykälä"

msgctxt "Model name"
msgid "Basis of rent decision"
msgstr "Vuokrausperiaatteen päätös"

msgctxt "Model name"
msgid "Basis of rent decisions"
msgstr "Vuokrausperiaatteen päätös"

msgctxt "Model name"
msgid "Comment topic"
msgstr "Kommentin aihe"

msgctxt "Model name"
msgid "Comment topics"
msgstr "Kommentin aiheet"

msgid "Topic"
msgstr "Aihe"

msgctxt "Model name"
msgid "Comment"
msgstr "Kommentti"

msgctxt "Model name"
msgid "Comments"
msgstr "Kommentit"

msgid "Type"
msgstr "Tyyppi"

msgid "First name"
msgstr "Etunimi"

msgid "Last name"
msgstr "Sukunimi"

msgid "Name"
msgstr "Nimi"

msgid "c/o"
msgstr "c/o"

msgid "Postal code"
msgstr "Postinumero"

msgid "City"
msgstr "Kaupunki"

msgid "Country"
msgstr "Maa"

msgid "Email"
msgstr "Sähköposti"

msgid "Phone"
msgstr "Puhelin"

msgid "Language"
msgstr "Kieli"

msgid "National identification number"
msgstr "Henkilötunnus"

msgid "Address protection"
msgstr "Turvakielto"

msgid "SAP customer number"
msgstr "SAP asiakasnumero"

msgid "Electronic billing address"
msgstr "Verkkolaskutusosoite"

msgid "Partner code"
msgstr "Kumppanitunnus"

msgid "Is a lessor"
msgstr "Onko vuokranantaja"

msgid "SAP sales office"
msgstr "SAP myyntitoimisto"

msgctxt "Model name"
msgid "Contact"
msgstr "Yhteystieto"

msgctxt "Model name"
msgid "Contacts"
msgstr "Yhteystiedot"

#, python-brace-format
msgid "{name} (National Identification Number {id})"
msgstr "{name} (Henkilötunnus {id})"

#, python-brace-format
msgid "{name} (Business ID {id})"
msgstr "{name} (Y-tunnus {id})"

msgctxt "Model name"
msgid "Contract type"
msgstr "Sopimuksen tyyppi"

msgctxt "Model name"
msgid "Contract types"
msgstr "Sopimuksen tyypit"

msgid "Land use agreement"
msgstr "Maankäyttösopimus"

msgid "Contract type"
msgstr "Sopimuksen tyyppi"

msgid "Contract number"
msgstr "Sopimusnumero"

msgid "Signing date"
msgstr "Allekirjoituspäivämäärä"

msgid "Sign by date"
msgstr "Allekirjoitettava mennessä"

msgid "Signing note"
msgstr "Kommentti allekirjoitukselle"

msgid "First call sent"
msgstr "1. kutsu lähetetty"

msgid "Second call sent"
msgstr "2. kutsu lähetetty"

msgid "Third call sent"
msgstr "3. kutsu lähetetty"

msgid "Is readjustment decision"
msgstr "Järjestelypäätös"

msgid "Decision"
msgstr "Päätös"

msgid "KTJ link"
msgstr "KTJ vuokraoikeustodistuksen linkki"

msgid "Institution identifier"
msgstr "Laitostunnus"

msgctxt "Model name"
msgid "Contract"
msgstr "Sopimus"

msgctxt "Model name"
msgid "Contracts"
msgstr "Sopimukset"

msgctxt "Model name"
msgid "Collateral type"
msgstr "Vakuuden tyyppi"

msgctxt "Model name"
msgid "Collateral types"
msgstr "Vakuuden tyypit"

msgid "Contract"
msgstr "Sopimus"

msgid "Collateral type"
msgstr "Vakuuden tyyppi"

msgid "Other type"
msgstr "Muu vakuuden tyyppi"

msgid "Number"
msgstr "Numero"

msgid "Deed date"
msgstr "Panttikirjan pvm"

msgid "Total amount"
msgstr "Pääoma"

msgid "Returned date"
msgstr "Palautettu pvm"

msgctxt "Model name"
msgid "Collateral"
msgstr "Vakuus"

msgctxt "Model name"
msgid "Collaterals"
msgstr "Vakuudet"

msgid "Description"
msgstr "Selite"

msgctxt "Model name"
msgid "Contract change"
msgstr "Sopimusmuutos"

msgctxt "Model name"
msgid "Contract changes"
msgstr "Sopimusmuutokset"

msgid "File"
msgstr "Tiedosto"

msgid "Uploader"
msgstr "Lataaja"

msgid "Time uploaded"
msgstr "Latauspäivämäärä"

msgctxt "Model name"
msgid "Collection letter"
msgstr "Perintäkirje"

msgctxt "Model name"
msgid "Collection letters"
msgstr "Perintäkirjeet"

msgctxt "Model name"
msgid "Collection letter template"
msgstr "Perintäkirjepohja"

msgctxt "Model name"
msgid "Collection letter templates"
msgstr "Perintäkirjepohjat"

msgctxt "Model name"
msgid "Collection letter note"
msgstr "Perintähuomautus"

msgctxt "Model name"
msgid "Collection letter notes"
msgstr "Perintähuomautukset"

msgctxt "Model name"
msgid "Collection court decision"
msgstr "Käräjäoikeuden päätös"

msgctxt "Model name"
msgid "Collection court decisions"
msgstr "Käräjäoikeuden päätökset"

msgid "Reference rate"
msgstr "Viitekorko"

msgid "Penalty rate"
msgstr "Viivästyskorko"

msgctxt "Model name"
msgid "Interest rate"
msgstr "Korko"

msgctxt "Model name"
msgid "Interest rates"
msgstr "Korot"

msgctxt "Model name"
msgid "Decision maker"
msgstr "Päättäjä"

msgctxt "Model name"
msgid "Decision makers"
msgstr "Päättäjät"

msgid "Decision type kind"
msgstr "Päätöstyypin laji"

msgctxt "Model name"
msgid "Decision type"
msgstr "Päätöstyyppi"

msgctxt "Model name"
msgid "Decision types"
msgstr "Päätöstyypit"

msgctxt "Model name"
msgid "Decision"
msgstr "Päätös"

msgctxt "Model name"
msgid "Decisions"
msgstr "Päätökset"

msgctxt "Model name"
msgid "Condition type"
msgstr "Ehdon tyyppi"

msgctxt "Model name"
msgid "Condition types"
msgstr "Ehdon tyypit"

msgid "Supervision date"
msgstr "Valvontapäivämäärä"

msgid "Supervised date"
msgstr "Valvottupäivämäärä"

msgctxt "Model name"
msgid "Condition"
msgstr "Ehto"

msgctxt "Model name"
msgid "Conditions"
msgstr "Ehdot"

msgid "Accepter"
msgstr ""

msgid "Class"
msgstr ""

msgid "Diary number"
msgstr ""

msgid "Plan stage"
msgstr ""

msgid "Lawfulness date"
msgstr ""

msgctxt "Model name"
msgid "Detailed plan"
msgstr ""

msgctxt "Model name"
msgid "Detailed plans"
msgstr ""

msgid "Email log type"
msgstr "Sähköpostilokityyppi"

msgctxt "Model name"
msgid "Email log"
msgstr "Sähköpostiloki"

msgctxt "Model name"
msgid "Email logs"
msgstr "Sähköpostilokit"

msgid "Lease contract change date"
msgstr "Vuokrasopimuksen muutospäivämäärä"

msgctxt "Model name"
msgid "Infill development compensation"
msgstr "Täydennysrakentamiskorvaus"

msgctxt "Model name"
msgid "Infill development compensations"
msgstr "Täydennysrakentamiskorvaukset"

msgid "Infill development compensation"
msgstr "Täydennysrakentamiskorvaus"

msgid "Monetary compensation amount"
msgstr "Rahakorvaus"

msgid "Compensation investment amount"
msgstr "Korvausinvestoinnit"

msgid "Increase in value"
msgstr "Arvonnousu"

msgid "Part of the increase in value"
msgstr "Osuus arvonnoususta"

msgid "Discount in rent"
msgstr "Vuokranalennus"

msgid "Year"
msgstr "Vuosi"

msgid "Sent to SAP date"
msgstr "Maksu lähetetty SAP"

msgctxt "Model name"
msgid "Infill development compensation lease"
msgstr "Täydennysrakentamiskorvausvuokraus"

msgctxt "Model name"
msgid "Infill development compensation leases"
msgstr "Täydennysrakentamiskorvausvuokraukset"

msgid "Infill development compensation lease"
msgstr "Täydennysrakentamiskorvausvuokraus"

msgctxt "Model name"
msgid "Infill development compensation decision"
msgstr "Täydennysrakentamiskorvauspäätös"

msgctxt "Model name"
msgid "Infill development compensation decisions"
msgstr "Täydennysrakentamiskorvauspäätökset"

msgid "Floor m2"
msgstr "K-m2"

msgid "Amount per floor m^2"
msgstr "€ / k-m2"

msgctxt "Model name"
msgid "Infill development compensation intended use"
msgstr "Täydennysrakentamiskorvauskäyttötarkoitus"

msgctxt "Model name"
msgid "Infill development compensation intended uses"
msgstr "Täydennysrakentamiskorvauskäyttötarkoitukset"

msgctxt "Model name"
msgid "Infill development compensation attachment"
msgstr "Täydennysrakentamiskorvausliitetiedosto"

msgctxt "Model name"
msgid "Infill development compensation attachments"
msgstr "Täydennysrakentamiskorvausliitetiedostot"

msgid "Inspector"
msgstr "Tarkastaja"

msgctxt "Model name"
msgid "Inspection"
msgstr "Tarkastus"

msgctxt "Model name"
msgid "Inspections"
msgstr "Tarkastukset"

msgctxt "Model name"
msgid "Inspection attachment"
msgstr "Tarkastuksen liite"

msgctxt "Model name"
msgid "Inspection attachments"
msgstr "Tarkastuksen liitteet"

msgid "SAP material code"
msgstr "SAP materiaalinumero"

msgid "SAP order item number"
msgstr "SAP tilausnumero"

msgid "Is active?"
msgstr "Käytettävissä?"

msgctxt "Model name"
msgid "Receivable type"
msgstr "Saamislaji"

msgctxt "Model name"
msgid "Receivable types"
msgstr "Saamislajit"

msgid "Billing period start date"
msgstr "Laskutuskauden alkupvm"

msgid "Billing period end date"
msgstr "Laskutuskauden loppupvm"

msgctxt "Model name"
msgid "Invoice set"
msgstr "Laskuryhmä"

msgid "Invoice set"
msgstr "Laskuryhmät"

msgid "Recipient"
msgstr "Laskunsaaja"

msgid "Sent to SAP at"
msgstr "Lähetetty SAP:iin"

msgid "SAP ID"
msgstr "SAP-numero"

msgid "Adjusted due date"
msgstr "Eräpäivä (siirretty)"

msgid "Invoicing date"
msgstr "Laskutuspvm"

msgid "Postpone date"
msgstr "Lykkäyspvm"

msgid "Billed amount"
msgstr "Laskutettu määrä"

msgid "Outstanding amount"
msgstr "Maksamaton määrä"

msgid "Payment notification date"
msgstr "Maksukehotuspvm"

msgid "Collection charge"
msgstr "Perintäkulu"

msgid "Payment notification catalog date"
msgstr "Maksukehotus luettelo"

msgid "Delivery method"
msgstr "E vai paperilasku"

msgid "Notes"
msgstr "Tiedote"

msgid "Is automatically generated?"
msgstr "Automaattisesti luotu?"

msgid "Credited invoice"
msgstr "Hyvitetty lasku"

msgid "Interest invoice for"
msgstr "Korko laskulle"

msgctxt "Model name"
msgid "Invoice"
msgstr "Lasku"

msgctxt "Model name"
msgid "Invoices"
msgstr "Laskut"

msgctxt "Model name"
msgid "Invoice note"
msgstr "Laskun tiedote"

msgctxt "Model name"
msgid "Invoice notes"
msgstr "Laskun tiedotteet"

msgid "Tenant"
msgstr "Vuokralainen"

msgid "Receivable type"
msgstr "Saamislaji"

msgctxt "Model name"
msgid "Invoice row"
msgstr "Laskun rivi"

msgctxt "Model name"
msgid "Invoice rows"
msgstr "Laskun rivit"

msgctxt "Model name"
msgid "Invoice payment"
msgstr "Maksusuoritus"

msgctxt "Model name"
msgid "Invoice payments"
msgstr "Maksusuoritukset"

msgid "Day"
msgstr "Päivä"

msgctxt "Model name"
msgid "Bank holiday"
msgstr "Yleinen vapaapäivä"

msgctxt "Model name"
msgid "Bank holidays"
msgstr "Yleiset vapaapäivät"

msgid "Is master?"
msgstr "Onko alkuperäinen?"

msgid "Master timestamp"
msgstr "Alkuperäiskappaleen aikaleima"

msgid ""
"The master land item has already created. There can be only one master land "
"item per lease area and identifier."
msgstr ""
"Alkuperäinen kaavayksikkö on jo luotu. Alkuperäisiä kaavayksiköitä voi olla "
"vain yksi per vuokra-alueen kaavayksikön tunnus."

msgid "Area in square meters"
msgstr "Kokonaisala neliömetreissä"

msgid "Section area"
msgstr "Leikkausala"

msgid "Location"
msgstr "Sijainti"

msgid "Preconstruction state"
msgstr "Selvitysaste (Esirakentaminen, johtosiirrot ja kunnallistekniikka)"

msgid "Preconstruction estimated construction readiness"
msgstr "Arvioitu rakentamisvalmiusajankohta (Esirakentaminen)"

msgid "Preconstruction inspection"
msgstr ""
"Tarkistusajankohta (Esirakentaminen, johtosiirrot ja kunnallistekniikka)"

msgid "Demolition state"
msgstr "Selvitysaste (Purku)"

msgid "Polluted land state"
msgstr "Selvitysaste (Pilaantunut maa-alue (PIMA))"

msgid "Polluted land rent condition state"
msgstr "Vuokraehdot (kysyminen)"

msgid "Polluted land rent condition date"
msgstr "Vuokraehtojen kysymisen päivämäärä"

msgid "ProjectWise number"
msgstr "ProjectWise kohdenumero"

msgid "Constructability report state"
msgstr "Selvitysaste (Rakennettavuusselvitys)"

msgid "Constructability report investigation state"
msgstr "Rakennettavuusselvityksen tila"

msgid "Constructability report signing date"
msgstr "Allekirjoituspäivämäärä"

msgid "Constructability report signer"
msgstr "Allekirjoittaja"

msgid "Other state"
msgstr "Selvitysaste (Muut)"

msgid "Archived decision"
msgstr "Arkistointipäätös"

msgctxt "Model name"
msgid "Lease area"
msgstr "Vuokra-alue"

msgctxt "Model name"
msgid "Lease areas"
msgstr "Vuokra-alueet"

msgid "Is primary?"
msgstr "Ensisijainen?"

msgctxt "Model name"
msgid "Lease area address"
msgstr "Vuokra-alueen osoite"

msgctxt "Model name"
msgid "Lease area addresses"
msgstr "Vuokra-alueen osoitteet"

msgctxt "Model name"
msgid "Lease area attachment"
msgstr "Vuokra-alueen liite"

msgctxt "Model name"
msgid "Lease area attachments"
msgstr "Vuokra-alueen liitteet"

msgid "AHJO reference number"
msgstr "AHJO diaarinumero"

msgid "Is static?"
msgstr "Pysyvä?"

msgctxt "Model name"
msgid "Constructability description"
msgstr "Rakentamiskelpoisuus-selitys"

msgctxt "Model name"
msgid "Constructability descriptions"
msgstr "Rakentamiskelpoisuus-selitykset"

msgid "Registration date"
msgstr "Rekisteröintipäivä"

msgid "Repeal date"
msgstr "Kumoamispvm"

msgid "At time of contract"
msgstr "Sopimushetkellä"

msgctxt "Model name"
msgid "Plot"
msgstr "Tontti"

msgctxt "Model name"
msgid "Plots"
msgstr "Tontit"

msgctxt "Model name"
msgid "Plan unit type"
msgstr "Kaavayksikön laji"

msgctxt "Model name"
msgid "Plan unit types"
msgstr "Kaavayksikön lajit"

msgctxt "Model name"
msgid "Plot divisions state"
msgstr "Tonttijaon vaihe"

msgctxt "Model name"
msgid "Plot division states"
msgstr "Tonttijaon vaiheet"

msgctxt "Model name"
msgid "Plan unit state"
msgstr "Kaavayksikön olotila"

msgctxt "Model name"
msgid "Plan unit states"
msgstr "Kaavayksikön olotilat"

msgctxt "Model name"
msgid "Plan unit intended use"
msgstr "Kaavayksikön käyttötarkoitus"

msgctxt "Model name"
msgid "Plan unit intended uses"
msgstr "Kaavayksikön käyttötarkoitukset"

msgid "Plot division identifier"
msgstr "Tonttijaon tunnus"

msgid "Plot division date of approval"
msgstr "Tonttijaon hyväksymispvm"

msgid "Plot division effective date"
msgstr "Tonttijaon Tonttijaon voimaantulopvm"

msgid "Plot division state"
msgstr "Tonttijaon olotila"

msgid "Detailed plan latest processing date"
msgstr "Asemakaavan viimeisin käsittelypvm"

msgid "Note for latest processing date"
msgstr "Asemakaavan viimeisin käsittelypvm. selite"

msgid "Plan unit type"
msgstr "Kaavayksikön laji"

msgid "Plan unit state"
msgstr "Kaavayksikön olotila"

msgid "Plan unit intended use"
msgstr "Kaavayksikön käyttötarkoitus"

msgid "Plan unit status"
msgstr "Kaavayksikön tila"

msgctxt "Model name"
msgid "Plan unit"
msgstr "Kaavayksikkö"

msgctxt "Model name"
msgid "Plan units"
msgstr "Kaavayksiköt"

msgid "Land use agreement type"
msgstr "Maankäyttösopimuksen tyyppi"

msgid "Municipality"
msgstr "Kaupunki"

msgid "Sequence number"
msgstr "Juokseva numero"

msgctxt "Model name"
msgid "Land use agreement identifier"
msgstr "Maankäyttösopimustunnus"

msgctxt "Model name"
msgid "Land use agreement identifiers"
msgstr "Maankäyttösopimustunnukset"

msgid "Land use agreement identifier"
msgstr "Maankäyttösopimuksen tunnus"

msgid "Land use agreement definition"
msgstr "Maankäyttösopimuksen määritelmä"

msgid "Land use agreement status"
msgstr "Maankäyttösopimuksen tila"

msgid "Estimated completion year"
msgstr "Arvioitu toteutumisvuosi"

msgid "Estimated introduction year"
msgstr "Arvioitu esittelyvuosi"

msgid "Project area"
msgstr "Hankealue"

msgid "Plan reference number"
msgstr "Asemakaavan diaarinumero"

msgid "Plan number"
msgstr "Asemakaavan nro"

msgid "Plan acceptor"
msgstr "Päättäjä"

msgid "Plan lawfulness date"
msgstr "Asemakaavan lainvoimaisuuspvm"

msgctxt "Model name"
msgid "Land use agreement"
msgstr "Maankäyttösopimus"

msgctxt "Model name"
msgid "Land use agreements"
msgstr "Maankäyttösopimukset"

msgctxt "Model name"
msgid "Land use agreement attachment"
msgstr "Maankäyttösopimuksen liitetiedosto"

msgctxt "Model name"
msgid "Land use agreement attachments"
msgstr "Maankäyttösopimuksen liitetiedostot"

msgid "Cash compensation"
msgstr "Rahakorvaus"

msgid "Land compensation"
msgstr "Täydennysrakentamiskorvaus"

msgid "Other compensation"
msgstr "Muu korvaus"

msgid "First installment increase"
msgstr "Ensimmäisen erän nousu"

msgid "Street acquisition value"
msgstr "Katu hankinta-arvo"

msgid "Park acquisition value"
msgstr "Puisto hankinta-arvo"

msgid "Other acquisition value"
msgstr "Muu hankinta-arvo"

msgid "Usage"
msgstr ""

msgid "Management"
msgstr ""

msgid "Protected"
msgstr ""

msgid "Area"
msgstr ""

msgid "Unit value"
msgstr ""

msgid "Discount"
msgstr ""

msgid "Used price"
msgstr ""

msgid "Estate id"
msgstr "Kohteen tunniste"

msgctxt "Model name"
msgid "Land use agreement decision type"
msgstr ""

msgctxt "Model name"
msgid "Land use agreement decision types"
msgstr ""

msgctxt "Model name"
msgid "Land use agreement decision"
msgstr "Maankäyttösopimus päätös"

msgctxt "Model name"
msgid "Land use agreement decisions"
msgstr "Maankäyttösopimus päätökset"

msgctxt "Model name"
msgid "Land use agreement decision condition type"
msgstr ""

msgctxt "Model name"
msgid "Land use agreement decision condition types"
msgstr ""

msgctxt "Model name"
msgid "Land use agreement decision condition"
msgstr ""

msgctxt "Model name"
msgid "Land use agreement decision conditions"
msgstr ""

msgctxt "Model name"
msgid "Land use agreement address"
msgstr "Maankäyttösopimus osoite"

msgctxt "Model name"
msgid "Land use agreement addresses"
msgstr "Maankäyttösopimus osoitteet"

msgid "Obligated area (f-m2)"
msgstr ""

msgid "Actualized area (f-m2)"
msgstr ""

msgid "Subvention amount"
msgstr "Subvention määrä"

msgid "Compensation percent"
msgstr ""

msgctxt "Model name"
msgid "Land use agreement litigant"
msgstr "Maankäyttösopimuksen osapuolet"

msgctxt "Model name"
msgid "Land use agreement litigants"
msgstr "Maankäyttösopimuksen osapuolet"

msgid "Land use agreement litigant"
msgstr "Maankäyttösopimuksen osapuoli"

msgid "Contact"
msgstr "Yhteystieto"

msgid "Contact type"
msgstr "Yhteystiedon tyyppi"

msgid "Sent date"
msgstr "Lähetyspvm"

msgid "Litigant"
msgstr ""

msgid "Compensation amount"
msgstr "Korvausinvestoinnit"

msgid "Increase percentage"
msgstr ""

msgid "Sign date"
msgstr "Allekirjoitettava mennessä"

msgid "Due dates position"
msgstr "Eräpäivien sijainti"

msgctxt "Model name"
msgid "Lease type"
msgstr "Laji"

msgctxt "Model name"
msgid "Lease types"
msgstr "Lajit"

msgctxt "Model name"
msgid "Municipality"
msgstr "Kaupunki"

msgctxt "Model name"
msgid "Municipalities"
msgstr "Kaupunki"

msgctxt "Model name"
msgid "District"
msgstr "Kaupunginosa"

msgctxt "Model name"
msgid "Districts"
msgstr "Kaupunginosat"

msgctxt "Model name"
msgid "Intended use"
msgstr "Käyttötarkoitus"

msgctxt "Model name"
msgid "Intended uses"
msgstr "Käyttötarkoitukset"

msgctxt "Model name"
msgid "Statistical use"
msgstr "Tilastollinen pääkäyttötarkoitus"

msgctxt "Model name"
msgid "Statistical uses"
msgstr "Tilastolliset pääkäyttötarkoitukset"

msgctxt "Model name"
msgid "Supportive housing"
msgstr "Erityisasunto"

msgctxt "Model name"
msgid "Supportive housings"
msgstr "Erityisasunnot"

msgctxt "Model name"
msgid "Form of financing"
msgstr "Rahoitusmuoto"

msgctxt "Model name"
msgid "Forms of financing"
msgstr "Rahoitusmuodot"

msgctxt "Model name"
msgid "Form of management"
msgstr "Hallintamuoto"

msgctxt "Model name"
msgid "Forms of management"
msgstr "Hallintamuodot"

msgctxt "Model name"
msgid "Form of regulation"
msgstr "Sääntelymuoto"

msgctxt "Model name"
msgid "Forms of regulation"
msgstr "Sääntelymuodot"

msgctxt "Model name"
msgid "Hitas"
msgstr "Hitas"

msgid "Period type"
msgstr "Irtisanomisajan tyyppi"

msgid "Duration"
msgstr "Kesto"

msgid "In ISO 8601 Duration format"
msgstr "ISO 8601 Duration-muodossa"

msgctxt "Model name"
msgid "Notice period"
msgstr "Irtisanomisaika"

msgctxt "Model name"
msgid "Notice periods"
msgstr "Irtisanomisajat"

msgctxt "Model name"
msgid "Special project"
msgstr "Erityshanke"

msgctxt "Model name"
msgid "Special projects"
msgstr "Erityishankkeet"

msgctxt "Model name"
msgid "Reservation procedure"
msgstr "Varauksen menettely"

msgctxt "Model name"
msgid "Reservation Procedures"
msgstr "Varauksen menettelyt"

msgid "Lease type"
msgstr "Laji"

msgctxt "Model name"
msgid "Lease identifier"
msgstr "Vuokraustunnus"

msgctxt "Model name"
msgid "Lease identifiers"
msgstr "Vuokraustunnukset"

msgid "Classification"
msgstr "Julkisuusluokka"

msgid "Intended use note"
msgstr "Käyttötarkoituksen selite"

msgid "Transferable"
msgstr "Siirto-oikeus"

msgid "Regulated"
msgstr "Säännelty"

msgid "Notice note"
msgstr "Irtisanomisilmoituksen selite"

msgid "Supportive housing"
msgstr "Erityisasunnot"

msgid "Statistical use"
msgstr "Tilastollinen pääkäyttötarkoitus"

msgid "Form of regulation"
msgstr "Sääntelymuoto"

msgid "Hitas"
msgstr "Hitas"

msgid "Notice period"
msgstr "Irtisanomisaika"

msgid "Rent info complete?"
msgstr "Vuokratiedot kunnossa?"

msgid "Invoicing enabled?"
msgstr "Laskutus käynnissä?"

msgid "Is subject to VAT?"
msgstr "Onko ALV:n alainen"

msgid "Real estate developer"
msgstr "Rakennuttaja"

msgid "Conveyance number"
msgstr "Luovutusnumero"

msgid "Building selling price"
msgstr "Rakennuksen kauppahinta"

msgid "Special project"
msgstr "Erityishanke"

msgid "Reservation procedure"
msgstr "Varauksen menettely"

msgid "Internal order"
msgstr "Sisäinen tilaus"

msgctxt "Model name"
msgid "Lease"
msgstr "Vuokraus"

msgctxt "Model name"
msgid "Leases"
msgstr "Vuokraukset"

msgid "The intended use's service unit must match the lease's service_unit."
msgstr ""
"Käyttötarkoituksen ja vuokrauksen palvelukokonaisuuden pitää olla sama."

#, python-brace-format
msgid "{area_identifier}, {area_addresses}, {area_m2}m2"
msgstr "{area_identifier}, {area_addresses}, {area_m2}m2"

#, python-brace-format
msgid "Contract #{contract_number}"
msgstr "Sopimus #{contract_number}"

msgctxt "Model name"
msgid "Lease state log"
msgstr "Vuokrauksen tilamuutosloki"

msgctxt "Model name"
msgid "Lease state logs"
msgstr "Vuokrauksen tilamuutoslokit"

msgid "From lease"
msgstr "Vuokrauksesta"

msgid "To lease"
msgstr "Vuokraukseen"

msgid "Lease relation type"
msgstr "Suhdetyyppi"

msgctxt "Model name"
msgid "Related lease"
msgstr "Liittyvä vuokraus"

msgctxt "Model name"
msgid "Related leases"
msgstr "Liittyvät vuokraukset"

msgid "File name"
msgstr "Tiedostonimi"

msgctxt "Model name"
msgid "Leasehold transfer import log"
msgstr "Vuokraoikeuden siirtojen tuonnin loki"

msgctxt "Model name"
msgid "Leasehold transfer import logs"
msgstr "Vuokraoikeuden siirtojen tuonnin lokit"

msgctxt "Model name"
msgid "Leasehold transfer"
msgstr "Vuokraoikeuden siirto"

msgctxt "Model name"
msgid "Leasehold transfers"
msgstr "Vuokraoikeuden siirrot"

msgid "Leasehold transfer"
msgstr "Vuokraoikeuden siirto"

msgctxt "Model name"
msgid "Leasehold transfer property"
msgstr "Vuokraoikeuden siirron kohde"

msgctxt "Model name"
msgid "Leasehold transfer properties"
msgstr "Vuokraoikeuden siirron kohteet"

msgid "Numerator"
msgstr "Jaettava"

msgid "Denominator"
msgstr "Jakaja"

msgctxt "Model name"
msgid "Leasehold transfer party"
msgstr "Vuokraoikeuden siirron osapuoli"

msgctxt "Model name"
msgid "Leasehold transfer parties"
msgstr "Vuokraoikeuden siirtojen osapuolet"

msgid "Time archived"
msgstr "Arkistointiaika"

msgid "Archived note"
msgstr "Arkistointihuomautus"

msgctxt "Model name"
msgid "Rent intended use"
msgstr "Vuokran käyttötarkoitus"

msgctxt "Model name"
msgid "Rent intended uses"
msgstr "Vuokran käyttötarkoitus"

msgid "Cycle"
msgstr "Vuokrakausi"

msgid "Index type"
msgstr "Indeksin tunnusnumero"

msgid "Due dates type"
msgstr "Laskutusjako"

msgid "Due dates per year"
msgstr "Laskut kpl / vuosi"

msgid "Elementary index"
msgstr "Perusindeksi"

msgid "Index rounding"
msgstr "Pyöristys"

msgid "X value"
msgstr "X-luku"

msgid "Y value"
msgstr "Y-luku"

msgid "Y value start date"
msgstr "Y-alkaen pvm"

msgid "Equalization start date"
msgstr "Tasaus alkupvm"

msgid "Equalization end date"
msgstr "Tasaus loppupvm"

msgid "Seasonal start day"
msgstr "Kauden alkupäivä"

msgid "Seasonal start month"
msgstr "Kauden alkukuukausi"

msgid "Seasonal end day"
msgstr "Kauden loppupäivä"

msgid "Seasonal end month"
msgstr "Kauden loppukuukausi"

msgid "Manual ratio"
msgstr "Käsinlaskentakerroin"

msgid "Manual ratio (previous)"
msgstr "Käsinlaskentakerroin (edellinen)"

msgid "Payable rent amount"
msgstr ""

msgid "Payable rent start date"
msgstr ""

msgid "Payable rent end date"
msgstr ""

msgctxt "Model name"
msgid "Rent"
msgstr "Vuokra"

msgctxt "Model name"
msgid "Rents"
msgstr "Vuokrat"

msgid "Cannot calculate payable rent. The rent cycle '{}' is not defined."
msgstr ""

#, python-brace-format
msgid "Manual ratio {ratio}"
msgstr "Käsinlaskentakerroin {ratio}"

msgid "Manual ratio not found!"
msgstr "Käsinlaskentakerrointa ei löytynyt!"

msgid "Average index for the year {} is not available!"
msgstr "Vuoden {} keskiarvoindeksi ei ole tiedossa!"

msgid "Rent"
msgstr "Vuokra"

msgid "Month"
msgstr "Kuukausi"

msgctxt "Model name"
msgid "Rent due date"
msgstr "Eräpäivä"

msgctxt "Model name"
msgid "Rent due dates"
msgstr "Eräpäivät"

msgctxt "Model name"
msgid "Fixed initial year rent"
msgstr "Kiinteä alkuvuosivuokra"

msgctxt "Model name"
msgid "Fixed initial year rents"
msgstr "Kiinteät alkuvuosivuokrat"

msgid "Period"
msgstr "Yksikkö"

msgid "Base amount"
msgstr "Vuokranlaskennan perusteena oleva vuokra"

msgid "Base amount period"
msgstr "Yksikkö"

msgid "Base year rent"
msgstr "Uusi perusvuosi vuokra"

msgctxt "Model name"
msgid "Contract rent"
msgstr "Sopimusvuokra"

msgctxt "Model name"
msgid "Contract rents"
msgstr "Sopimusvuokrat"

msgid "Factor"
msgstr "Laskentakerroin"

msgctxt "Model name"
msgid "Index adjusted rent"
msgstr "Indeksitarkistettu vuokra"

msgctxt "Model name"
msgid "Index adjusted rents"
msgstr "Indeksitarkistetut vuokrat"

msgid "Full amount"
msgstr "Kokonaismäärä"

msgid "Amount type"
msgstr "Määrän tyyppi"

msgid "Amount left"
msgstr "Jäljellä"

msgid "Subvention type"
msgstr "Subvention tyyppi"

msgid "Subvention base percent"
msgstr "Perusalennus markkinavuokrasta"

msgid "Graduated subvention percent"
msgstr "Porrastettu alennus"

msgctxt "Model name"
msgid "Rent adjustment"
msgstr "Alennus/Korotus"

msgctxt "Model name"
msgid "Rent adjustments"
msgstr "Alennukset/Korotukset"

msgctxt "Model name"
msgid "Form of management (Subvention)"
msgstr "Hallintamuoto (Subventio)"

msgid "Rent adjustment"
msgstr "Alennus/Korotus"

msgctxt "Model name"
msgid "Management subvention (Rent adjustment)"
msgstr "Hallintamuotosubventio (Alennus)"

msgctxt "Model name"
msgid "Management subventions (Rent adjustment)"
msgstr "Hallintamuotosubventiot (Alennus)"

msgid "Subvention percent"
msgstr "Subventioprosentti"

msgctxt "Model name"
msgid "Temporary subvention (Rent adjustment)"
msgstr "Tilapäisalennus (Alennus)"

msgctxt "Model name"
msgid "Temporary subventions (Rent adjustment)"
msgstr "Tilapäisalennukset (Alennus)"

msgid "Difference percent"
msgstr "Nousu %"

msgid "Calendar year rent"
msgstr "Kalenterivuosivuokra"

msgctxt "Model name"
msgid "Payable rent"
msgstr "Perittävä vuokra"

msgctxt "Model name"
msgid "Payable rents"
msgstr "Perittävät vuokrat"

msgid "Payable amount"
msgstr "Perittävä vuokra"

msgid "Equalized payable amount"
msgstr "Tasattu perittävä vuokra"

msgid "Equalization factor"
msgstr "Tasauskerroin"

msgctxt "Model name"
msgid "Equalized rent"
msgstr "Tasattu vuokra"

msgctxt "Model name"
msgid "Equalized rents"
msgstr "Tasatut vuokrat"

msgctxt "Model name"
msgid "Index"
msgstr "Indeksi"

msgctxt "Model name"
msgid "Indexes"
msgstr "Indeksit"

msgid "Index {}{} = {}"
msgstr "Indeksi {}{} = {}"

msgid "Index 1914:1-6=100"
msgstr ""

msgid "Index 1938:8-1939:7=100"
msgstr ""

msgid "Index code"
msgstr "Indeksin tunniste"

msgid "Index name"
msgstr "Indeksin nimi"

msgid "Region"
msgstr "Alue"

msgid "Data source"
msgstr "Tiedonlähde"

msgid "Source table updated"
msgstr "Lähdetietokantapöytä päivitetty"

msgid "Source table label"
msgstr "Lähdetietokantapöydän selite"

msgid "API endpoint URL"
msgstr "Ohjelmointirajapinnan päätepisteen verkko-osoite"

msgctxt "model name"
msgid "price index of old dwellings in housing companies"
msgstr "Vanhojen osakeasuntojen hintaindeksi"

msgctxt "model name"
msgid "price indexes of old dwellings in housing companies"
msgstr "Vanhojen osakeasuntojen hintaindeksit"

msgid "Index number"
msgstr "Indeksipisteluku"

msgid "Quarter"
msgstr "Vuosineljännes"

msgid "Comment"
msgstr "Kommentti"

msgctxt "model name"
msgid "index number"
msgstr "Indeksipisteluku"

msgctxt "model name"
msgid "index numbers"
msgstr "Indeksipisteluvut"

msgid "Lease basis of rent"
msgstr "Vuokrauksen vuokrausperiaate"

msgid "Area amount"
msgstr "Pinta-ala"

msgid "Zone"
msgstr "Vyöhyke"

msgid "Amount per area (index 100)"
msgstr "Summa per pinta-ala (ind 100)"

msgid "Profit margin percentage"
msgstr "Tuottoprosentti"

msgid "Discount percentage"
msgstr "Alennusprosentti"

msgid "Plans inspected at"
msgstr "Piirustukset tarkastettu pvm"

msgid "Plans inspected by"
msgstr "Piirustusten tarkastaja"

msgid "Locked at"
msgstr "Lukittu pvm"

msgid "Locked by"
msgstr "Lukitsija"

msgctxt "Model name"
msgid "Lease basis of rent"
msgstr "Vuokrausperiaate"

msgctxt "Model name"
msgid "Lease basis of rents"
msgstr "Vuokrauksen vuokrausperiaatteet"

msgctxt "Model name"
msgid "Management subvention (Basis of rent)"
msgstr "Hallintamuotosubventio (Vuokrausperiaate)"

msgctxt "Model name"
msgid "Management subventions (Basis of rent)"
msgstr "Hallintamuotosubventiot (Vuokrausperiaate)"

msgctxt "Model name"
msgid "Temporary subvention (Basis of rent)"
msgstr "Tilapäisalennus (Vuorausperiaate)"

msgctxt "Model name"
msgid "Temporary subventions (Basis of rent)"
msgstr "Tilapäisalennukset (Vuokrausperiaate)"

msgid "Invoice number sequence name"
msgstr "Laskunumerosarjan nimi"

msgid "First invoice number"
msgstr "Ensimmäinen laskunumero"

msgid "Sender ID in Laske"
msgstr "Lähettäjätunnus (Sender ID) Laske:ssa"

msgid "Import ID in Laske"
msgstr "Tuontitunnus (Import ID) Laske:ssa"

msgid "Sales Organisation in Laske"
msgstr "Myyntiorganisaatio Laske:ssa"

msgid "Fill priority and info?"
msgstr "Täytetäänkö priority- ja info-kentät?"

msgid ""
"Fill Info and Priority data from a contact into OrderParty and BillingParty "
"in SalesOrder when creating LASKE XML"
msgstr ""
"Jos tämä on valittuna, Laske-viennin XML-tiedostossa täytetään Info- ja "
"Priority-kentät SalesOrder-tietueen OrderParty- ja BillingParty-tietueissa."

msgid "Contract number sequence name"
msgstr "Sopimusnumerosarjan nimi"

msgid "First contract number"
msgstr "Ensimmäinen sopimusnumero"

msgid "Default receivable type (rent)"
msgstr "Oletus-saamislaji (vuokra)"

msgid "Receivable type used when creating rent invoices"
msgstr "Saamislaji kun luodaan vuokralaskuja"

msgid "Default receivable type (collateral)"
msgstr "Oletus-saamislaji (rahavakuus)"

msgid ""
"Receivable type which should be used when creating collateral invoices. On "
"SAP export, the profit center is filled from this receivable type's "
"sap_order_item_number."
msgstr ""
"Saamislaji jota tulee käyttää vakuuslaskuissa. Laske-viennissä tulosyksikkö "
"täytetään tämän saamislajin SAP tilausnumero-kentästä."

msgctxt "Model name"
msgid "Service unit"
msgstr "Palvelukokonaisuus"

msgctxt "Model name"
msgid "Service units"
msgstr "Palvelukokonaisuudet"

msgctxt "Model name"
msgid "Service unit group mapping"
msgstr "Palvelukokonaisuuden ryhmävastaavuus"

msgctxt "Model name"
msgid "Service unit group mappings"
msgstr "Palvelukokonaisuuden ryhmävastaavuudet"

msgid "Reference"
msgstr "Viite"

msgctxt "Model name"
msgid "Tenant"
msgstr "Vuokralainen"

msgctxt "Model name"
msgid "Tenants"
msgstr "Vuokralaiset"

msgctxt "Model name"
msgid "Tenant contact"
msgstr "Vuokralaisen yhteystieto"

msgctxt "Model name"
msgid "Tenant contacts"
msgstr "Vuokralaiset yhteystiedot"

msgid "Rent share numerator"
msgstr "Jaettava (Laskuosuus)"

msgid "Rent share denominator"
msgstr "Jakaja (Laskuosuus)"

msgctxt "Model name"
msgid "Tenant rent share"
msgstr "Vuokralaisen laskuosuus"

msgctxt "Model name"
msgid "Tenant rent shares"
msgstr "Vuokralaiset laskuosuudet"

msgid "Key"
msgstr "Avain"

msgid "Value"
msgstr "Arvo"

msgctxt "Model name"
msgid "UI Datum"
msgstr "UI Datum"

msgctxt "Model name"
msgid "UI Data"
msgstr "UI Data"

msgid "Percent"
msgstr "Prosenttia"

msgctxt "Model name"
msgid "VAT"
msgstr "ALV"

msgctxt "Model name"
msgid "VATs"
msgstr "ALV:t"

msgid "VAT {}% {} - {}"
msgstr "ALV {}% {} - {}"

msgid "Only one VAT can be active at a time"
msgstr "Vain yksi ALV voi olla voimassa kerrallaan"

msgid "Collaterals"
msgstr "Vakuudet"

msgid "Show all collaterals"
msgstr "Näyttää kaikki vakuudet"

msgid "Paid"
msgstr "Maksettu"

msgid "Returned"
msgstr "Palautettu"

msgid "Lease id"
msgstr "Vuokraus"

msgid "Lease start date"
msgstr "Vuokrauksen alkupvm"

msgid "Lease end date"
msgstr "Vuokrauksen loppupvm"

msgid ""
"Show all the payments that have been paid between the start and the end date"
msgstr "Näytä maksusuoritukset, jotka on maksettu alkupvm ja loppupvm välillä"

msgid "Total"
msgstr "Yhteensä"

msgid "Invoces in period"
msgstr "Laskut aikavälillä"

msgid "Show all the invoices that have due date between start and end date"
msgstr ""
"Näytä kaikki laskut joiden eräpäivä on alku- ja loppupäivämäärien välissä"

msgid "Laskutuslaji"
msgstr ""

msgid "Invoice state"
msgstr "Laskun tila"

msgid "Recipient name"
msgstr "Laskunsaaja"

msgid "Recipient address"
msgstr "Laskunsaajan osoite"

msgctxt "Invoicing review"
msgid "Invoicing not enabled"
msgstr "Vuokraukset, joissa laskutus ei ole käynnissä"

msgctxt "Invoicing review"
msgid "Rent info not complete"
msgstr "Vuokraukset, joissa ei ole vuokratiedot kunnossa"

msgctxt "Invoicing review"
msgid "No rents"
msgstr "Vuokraukset, joissa ei ole vuokratietoja"

msgctxt "Invoicing review"
msgid "No due date"
msgstr "Vuokraukset, joissa ei ole eräpäivää"

msgctxt "Invoicing review"
msgid "One time rents with no invoice"
msgstr "Vuokraukset, joilla on kertakaikkinen vuokra mutta ei ole laskuja"

msgctxt "Invoicing review"
msgid "Incorrect management shares"
msgstr "Vuokraukset, joissa on virheellinen hallintaosuus"

msgctxt "Invoicing review"
msgid "Incorrect rent shares"
msgstr "Vuokraukset, joissa on virheellinen laskutusosuus"

msgctxt "Invoicing review"
msgid "No tenant contact"
msgstr "Vuokraukset, joissa ei ole voimassaolevaa vuokraajaa"

msgctxt "Invoicing review"
msgid "No lease area"
msgstr "Vuokraukset, joissa ei ole vuokrakohdetta"

msgctxt "Invoicing review"
msgid "Index type missing"
msgstr "Indeksilaji puuttuu"

msgctxt "Invoicing review"
msgid "Ongoing rent without rent shares"
msgstr "Vuokraukset, joissa voimassa oleva vuokra, mutta ei laskutusosuuksia"

msgid "Invoicing review"
msgstr "Vuokrauksen laskutustietojen tarkastusraportti"

msgid "Show leases that might have errors in their invoicing"
msgstr "Vuokrauksia joiden laskutustiedoissa voi olla virheitä"

msgctxt "Invoicing review"
msgid "Section"
msgstr "Osio"

msgid "Count of Invoices sent to Laske per day"
msgstr "Laske-järjestelmään lähetettyjen laskujen määrä per päivä"

msgid ""
"Shows actual sent invoice counts until yesterday, and estimated counts for "
"today and beyond"
msgstr ""
"Näyttää lähetettyjen laskujen määrän eiliseen asti. Kuluvalle päivälle ja "
"siitä eteenpäin määrä on arvio."

msgid "Send date"
msgstr "Lähetyspvm"

msgid "Estimated invoice count"
msgstr "Tulevien laskujen arvioitu määrä"

msgid "Open invoices"
msgstr "Avoimet laskut"

msgid "Show all the invoices that have their state as \"open\""
msgstr "Näyttää kaikki laskut joiden tila on \"avoin\""

msgid "Grand total"
msgstr "Kaikki yhteensä"

msgid "Invoices paid by a contact"
msgstr "Maksetut laskut per asiakasnumero"

msgid "Show invoices paid by a contact"
msgstr "Näyttää tietyn asiakkaan maksamat laskut"

msgid "Contact identifier"
msgstr "Asiakasnumero"

msgid "Number of rows"
msgstr "Rivien määrä"

msgid "Contact rents"
msgstr "Asiakkaalta perittävät vuokrat"

msgid "Show all rent amounts from all of the leases the contact is a part of"
msgstr "Kaikkien vuokrausten vuokramäärät joissa asiakas on osallisena"

msgid "Lease area identifier"
msgstr "Kohteen tunnus"

msgid "Tenants"
msgstr "Vuokralaiset"

msgid "Rent amount"
msgstr "Vuokran määrä"

msgid "Rent amount for contact"
msgstr "Asiakkaan vuokran määrä"

msgid "Contact not found"
msgstr "Asiakasta ei löytynyt"

msgid "Decision conditions"
msgstr "Päätöksen ehdot"

msgid ""
"Show decision conditions that have their supervision date between the given "
"dates. Excluding conditions that have a supervised date."
msgstr ""
"Näyttää ehdot joiden valvontapäivämäärä on annettujen päivämäärien välissä. "
"Lukuunottamatta ehtoja joilla on valvottupäivämäärä."

msgid "Yes"
msgstr "Kyllä"

msgid "No"
msgstr "Ei"

msgid "Supervision date exists"
msgstr "Valvontapäivämäärä asetettu"

msgid "Lease area"
msgstr "Vuokra-alue"

msgid "Extra city rent"
msgstr "Ulkokuntien vuokrat"

msgid "The invoiced rent of the leases that are not in the main city"
msgstr ""
"Näyttää laskutettujen vuokrien määrät vuokrauksille jotka eivät ole "
"Helsingissä"

msgid "Tenant name"
msgstr "Vuokralaisen nimi"

msgid "Area identifier"
msgstr "Kiinteistötunnus"

msgid "Total area"
msgstr "Kokonaispinta-ala"

msgid "Index type leases"
msgstr "Indeksin tunnusnumero"

msgid "Show leases with a certain index type"
msgstr "Näyttää tietyn indeksitunnusnumeron vuokraukset"

msgid "Only active leases"
msgstr "Vain voimassa olevat vuokraukset"

msgid "Leases where invoicing is disabled"
msgstr "Vuokraukset joissa laskutus ei ole käynnissä"

msgid "Shows active leases where invoicing is not enabled"
msgstr "Näyttää käynnissä olevat vuokraukset joissa laskutus ei ole käynnissä"

msgid "Lease count"
msgstr "Vuokrausten määrä"

msgid "Show the count of leases by type"
msgstr "Näyttää vuokrausten lukumäärän per vuokrauslaji"

msgid "Count"
msgstr "Lukumäärä"

msgid "Lease statistics report"
msgstr "Vuokrausten tilastoraportti"

msgid ""
"Shows information about all leases or if start date is provided the leases "
"that have started on or after it"
msgstr ""
"Näyttää tilastoraportin kaikista vuokrauksista tai jos alkupvm on annettu, "
"niistä vuokrauksista jotka ovat alkaneet alkupäivämääränä tai sen jälkeen"

msgid "Lease state"
msgstr "Vuokrauksen tila"

msgid "Permitted building volume (Residential)"
msgstr "Rakennus-oikeus (asuminen)"

msgid "Rent amount (Residential)"
msgstr "Vuosivuokra (asuminen)"

msgid "Permitted building volume (Business)"
msgstr "Rakennusoikeus (yritystila)"

msgid "Rent amount (Business)"
msgstr "Vuosivuokra (yritystila)"

msgid "Permitted building volume total"
msgstr "Kokonaisrakennusoikeus"

msgid "Total rent amount for year"
msgstr "Vuosivuokra yhteensä"

msgid "Average amount per area (Residential)"
msgstr "Keskimääräinen yksikköhinta (asuminen)"

msgid "Average amount per area (Business)"
msgstr "Keskimääräinen yksikköhinta (yritystila)"

msgid "Re-lease"
msgstr "Uudelleenvuokraus"

msgid "Option to purchase"
msgstr "Osto-oikeus"

msgid "Matti report"
msgstr "MATTI-raportti"

msgid "Lease statistics report II"
msgstr "Vuokrausten tilastoraportti II"

msgid "Shows statistics about leases and their basis of rents"
msgstr "Lista vuokrauksista ja niiden vuokranperusteista"

msgid "Unit price (index)"
msgstr "Yksikköhinta (ind)"

msgid "Initial year rent"
msgstr "Alkuvuosivuokra"

msgid "Subsidised rent"
msgstr "Subventoitu vuokra"

msgid "Subsidy amount"
msgstr "Subventio euroina / vuosi"

msgid "Subsidy percent"
msgstr "Subventio prosentteina"

msgid "Subsidy amount per area"
msgstr "Subventoitu eur/m^2"

msgid "Temporary discount percent"
msgstr "Tilapäisalennus subventoidusta alkuvuosivuokrasta %"

msgid "Temporary discount amount"
msgstr "Tilapäisalennus euroa/vuosi"

msgid "Form of management (Subvention)"
msgstr "Hallintamuotosubventio"

msgid "Rent adjustments"
msgstr "Alennukset/Korotukset"

msgid "Shows all of the rent adjustments"
msgstr "Kaikkien voimassa olevien vuokrausten alennukset/korotukset"

msgid "Management subventions"
msgstr "Hallintamuotosubventiot"

msgid "Temporary subventions"
msgstr "Tilapäisalennukset"

msgid "Rent compare"
msgstr "Vuokrien vertailu"

msgid "Show difference in rent between two years"
msgstr "Ero kahden eri vuoden vuokrien määrissä"

msgid "First year"
msgstr "Ensimmäinen vuosi"

msgid "Second year"
msgstr "Toinen vuosi"

msgid "Rent type"
msgstr "Vuokralaji"

msgid "First year rent"
msgstr "Ensimmäisen vuoden vuokra"

msgid "Second year rent"
msgstr "Toisen vuoden vuokra"

msgid "Rent forecast"
msgstr "Vuokraennuste"

msgid "Calculate total yearly rent by lease type"
msgstr "Näyttää ennusteen vuokrien määristä per vuokrauslaji"

msgid "Start year"
msgstr "Alkuvuosiluku"

msgid "End year"
msgstr "Loppuvuosiluku"

msgid "Internal"
msgstr "Sisäiset"

msgid "External"
msgstr "Ulkoiset"

#, python-brace-format
msgid "Total {year} {internal_external_text}"
msgstr "{internal_external_text} yhteensä vuonna {year}"

msgid "Rent type leases"
msgstr "Vuokraukset vuokralajin mukaan"

msgid "Show leases with a certain rent type"
msgstr "Kaikki vuokraukset joissa on valittu vuokralaji"

msgid "Reservations"
msgstr "Varaukset"

msgid "Show reservations"
msgstr "Näytä varaukset"

msgid "Start date start"
msgstr "Alkupvm alkaen"

msgid "Start date end"
msgstr "Alkupvm viimeistään"

msgid "End date start"
msgstr "Loppupvm alkaen"

msgid "End date end"
msgstr "Loppupvm viimeistään"

msgid "Exclude ones that are related to a lease"
msgstr "Rajaa pois varaukset jotka on liitetty vuokraukseen"

msgid "Exclude sold"
msgstr "Rajaa pois myydyt kohteet"

msgid "Reservation id"
msgstr "Varaustunnus"

msgid "Reservee name"
msgstr "Varauksensaaja"

msgid "Main permitted build area (floor-m²)"
msgstr "Pääkäyttötarkoituksellinen rakennusoikeus (k-m²)"
<<<<<<< HEAD

msgid "Other permitted build area (floor-m²)"
msgstr "Muu rakennusoikeus (k-m²)"

msgid "Financing method"
msgstr "Rahoitusmuoto"

msgid "Management method"
msgstr "Hallintamuoto"

msgid "Yes"
msgstr "Kyllä"
=======
>>>>>>> a0e93587

msgid "Other permitted build area (floor-m²)"
msgstr "Muu rakennusoikeus (k-m²)"

msgid "Financing method"
msgstr "Rahoitusmuoto"

msgid "Management method"
msgstr "Hallintamuoto"

msgid "Message"
msgstr "Viesti"

msgid "Report \"{}\" successfully generated"
msgstr "Raportti \"{}\" luotu onnistuneesti"

msgid "Generated report attached"
msgstr "Luotu raportti on liitteenä."

msgid "Failed to generate report \"{}\""
msgstr "Raportin \"{}\" luonti epäonnistui"

msgid "Please try again"
msgstr "Ole hyvä ja yritä uudelleen"

msgid "Results will be sent by email to {}"
msgstr "Raportti toimitetaan sähköpostilla osoitteeseen {}"

msgid "Report type not found"
msgstr "Raporttityyppiä ei löytynyt"

msgid "No permission to generate report"
msgstr "Ei oikeutta luoda raporttia"

msgid "Can only add contacts to service units the user is a member of"
msgstr "Asiakkaita voi lisätä vain omaan palvelukokonaisuuteen"

msgid "Cannot change service unit"
msgstr "Palvelukokonaisuutta ei voi vaihtaa"

msgid "Cannot use an inactive receivable type"
msgstr "Saamislaji ei ole käytettävissä"

msgid ""
"Can only use receivable types from service units the user is a member of"
msgstr "Voi käyttää vain oman palvelukokonaisuuden saamislajia"

msgid "Can only add invoices to service units the user is a member of"
msgstr "Laskuja voi lisätä vain omaan palvelukokonaisuuteen"

msgid "Either recipient or tenant is required."
msgstr "Vastaanottaja tai vuokralainen on annettava."

msgid "Tenant not found in lease"
msgstr "Vuokrauksesta ei löytynyt vuokralaista"

msgid "Billing contact not found for tenant"
msgstr "Vuokralaisen laskutusyhteystietoa ei löytynyt"

msgid ""
"Both Billing period start and end are required if one of them is provided"
msgstr ""
"Laskutusjakson alku- ja loppupäivämäärät ovat molemmat pakollisia jos "
"jompikumpi valittu"

msgid "Billing period end must be the same or after the start"
msgstr ""
"Laskutusjakson loppupäivämäärä pitää olla alkupäivämäärä tai sen jälkeen"

msgid "from_lease and to_lease cannot be the same Lease"
msgstr "Ei voi olla sama vuokraus"

msgid "Must be from the same service unit as the parent"
msgstr "Palvelukokonaisuuden pitää olla sama kuin isäntätietueessa"

msgid "Can only add leases to service units the user is a member of"
msgstr "Vuokrauksia voi lisätä vain omaan palvelukokonaisuuteen"

msgid "Fixed initial rent end date must match rent cycle end date"
msgstr "Alkuvuosivuokran loppu pitää olla sama kuin vuokrakauden loppu"

msgid "Index is mandatory if the rent type is Index"
msgstr "Indeksi on valittava kun vuokralaji on Indeksi"

msgid "Amount total adjustment type cannot have an end date"
msgstr "Alennus-/korotustyypillä \"€ yhteensä\" ei voi olla loppupäivämäärää"

msgid "All seasonal values are required if one is set"
msgstr "Kaikki kausilaskutusarvot ovat pakollisia jos yksikin valittu"

msgid "Due dates type must be custom if seasonal dates are set"
msgstr "Eräpäivät tulee olla erikseen määritellyt jos käytössä kausilaskutus"

msgid "Basis of rent item id {} not found"
msgstr "Vuokrausperiaatetta tunnisteella {} ei löydy"

msgid "Can't edit locked basis of rent item"
msgstr "Lukittua vuokrausperiaatetta ei voi muokata"

msgid "Enter a valid business id."
msgstr "Anna kelvollinen Y-tunnus."

msgid "Error in upstream service"
msgstr "Virhe ulkoisessa järjestelmässä"

msgid "Cloudia Proxy"
msgstr ""

msgid "file_id parameter is not valid"
msgstr "fiel_id-parametri on viallinen"

msgid "Virre Proxy"
msgstr ""

msgid "service parameter is not valid"
msgstr "service-parametri on viallinen"

msgid "business id is invalid"
msgstr "Y-tunnus on viallinen"

msgid "File not available"
msgstr "Tiedostoa ei löydy"

msgid "Check if contact already exist"
msgstr "Tarkista onko kontakti jo olemassa"

msgid ""
"Check if contact already exist by business id or national identification "
"number"
msgstr "Kontakti on jo olemassa samalla Y-tunnuksella tai henkilötunnuksella"

msgid "Query parameter \"identifier\" is mandatory"
msgstr "\"identifier\"-parametri on pakollinen"

msgid "Copy decision to leases"
msgstr "Kopioi päätökset vuokraukseen"

msgid "Duplicates chosen decision to chosen leases"
msgstr "Kopioi valitun päätöksen valittuihin vuokrauksiin"

msgid "Send email"
msgstr "Lähetä sähköposti"

msgid "MVJ lease {} {}"
msgstr "MVJ vuokraus {} {}"

msgid "Can't create invoices if invoicing is not enabled."
msgstr "Ei voi luoda laskuja jos laskutusta ei ole käynnistetty"

msgid "Can't edit invoices that have been sent to SAP"
msgstr "Ei voi muokata laskuja jotka on lähetetty SAP:iin"

msgid "Can't edit fully refunded invoices"
msgstr "Ei voi muokata kokonaan hyvitettyä laskua"

msgid "Can't delete numbered invoices"
msgstr "Numeroitua laskua ei voi poistaa"

msgid "Can't delete invoices that have been sent to SAP"
msgstr "Ei voi muokata laskuja jotka on lähetetty SAP:iin"

msgid "Invalid amount"
msgstr "Epäkelpo määrä"

msgid "Amount must be bigger than zero"
msgstr "Määrän tulee olla suurempi kuin nolla"

msgid "Calculate penalty interest"
msgstr "Laske viivästyskorko"

msgid "Calculate penalty interest for the outstanding amount until today"
msgstr "Laske viivästyskorko puuttuvalle summalle tähän päivään asti"

msgid "Credit invoice"
msgstr "Hyvitä lasku"

msgid "Credit invoice or part of it"
msgstr "Hyvitä lasku tai osa siitä"

msgid "Cannot credit invoices that have not been sent to SAP"
msgstr "Ei voi hyvittää laskua jota ei ole lähetetty SAP:iin"

msgid "Credit invoice row"
msgstr "Hyvitä laskurivi"

msgid "Credit invoice row or part of it"
msgstr "Hyvitä laskurivi tai osa siitä"

msgid "Export invoice to Laske"
msgstr "Vie lasku Laskeen"

msgid "Export chosen invoice to Laske SAP system"
msgstr "Vie valitun laskun Laske SAP-järjestelmään"

msgid "This invoice has already been sent to SAP"
msgstr "Lasku on jo lähetetty SAP:iin"

msgid "Can't send invoices that already have a number to SAP"
msgstr "Numeroitua laskua ei voi lähettää SAP:iin"

msgid "No permission. Can only delete own empty leases."
msgstr "Ei oikeutta. Voit poistaa vain omia tyhjiä vuokrauksia."

msgid "Create charge"
msgstr "Luo lasku"

msgid "Create charge shared to tenants by their shares"
msgstr "Luo lasku joka jaetaan vuokralaisten kesken osuuksien mukaan"

#, python-brace-format
msgid "the penalty interest rate is {interest_percent} %"
msgstr "viivästyskoron suuruus on {interest_percent} %"

#, python-brace-format
msgid ""
"The penalty interest rate starting on {start_date} is {interest_percent} %"
msgstr "Viivästyskoron suuruus {start_date} alkaen on {interest_percent} %"

#, python-brace-format
msgid ""
"The penalty interest rate between {start_date} and {end_date} is "
"{interest_percent} %"
msgstr ""
"Viivästyskoron suuruus ajalla {start_date} - {end_date} on "
"{interest_percent} %"

msgid "Create collection letter document"
msgstr "Luo perintäkirje"

msgid "No billing info or billing info does not have a contact address"
msgstr "Ei laskutustietoa tai laskutustiedossa ei ole osoitetta"

#, python-brace-format
msgid ""
"Penalty interest for the invoice with the due date of {due_date} is "
"{interest_amount} euroa"
msgstr ""
"Korko laskulle, jonka eräpäivä on ollut {due_date}, on {interest_amount} "
"euroa"

#, python-brace-format
msgid "{due_date}, {debt_amount} euro (between {start_date} and {end_date})"
msgstr "{due_date}, {debt_amount} euroa (ajalta {start_date} - {end_date})"

msgid "Error creating the document from the template"
msgstr "Virhe luotaessa dokumenttia asiakirjapohjan avulla"

msgid "Rent for period"
msgstr "Vuokra ajalle"

msgid "View rent amounts for a given period"
msgstr "Näytä vuokra määritellylle aikavälille"

msgid "Start date or end date is invalid"
msgstr "Alku- tai loppupäivämäärä on virheellinen"

msgid "Start date cannot be after end date"
msgstr "Alkupäivämäärä ei voi olla loppupäivämäärän jälkeen"

msgid "List billing periods for year"
msgstr "Näytä vuoden laskutuskaudet"

msgid "Year parameter is not valid"
msgstr "Vuosi-parametri on viallinen"

msgid "Preview invoices for year"
msgstr "Esikatsele vuoden laskuja"

msgid "Copy areas to contract"
msgstr "Kopioi alueet sopimukseen"

msgid "Duplicates current areas and marks them \"in contract\""
msgstr "Kopioi tämän hetkiset alueet ja merkitsee ne \"sopimuksessa\""

msgid "Set invoicing state"
msgstr "Käynnistä tai keskeytä laskutus"

msgid "Sets invoicing state for lease to true or false"
msgstr "Käynnistää tai keskeyttää laskutuksen"

msgid "Cannot enable invoicing if rent info is not complete"
msgstr "Laskutusta ei voi käynnistää jos vuokratiedot ovat keskeneräiset "

msgid "Set rent info completion state"
msgstr "Aseta vuokratiedot kunnossa-tieto"

msgid "Can't create global ui data"
msgstr "Ei oikeutta lisätä ui dataa"

msgid "Can't create other users ui data"
msgstr "Ei oikeutta lisätä muiden käyttäjien ui dataa"

msgid "Data integrity error"
msgstr "Tietoeheysvirhe"

msgid "Finnish"
msgstr "Suomi"

msgid "Swedish"
msgstr "Ruotsi"

msgid "English"
msgstr "Englanti"

msgid "Sender email address. Example: john@example.com"
msgstr "Lähettäjän sähköpostiosoite. Esimerkki: matti@example.com"

msgid ""
"Recipients of announce emails. Example: john@example.com,jane@example.com"
msgstr ""
"Ilmoitusviestien vastaanottajat. Esimerkki: matti@example.com,maija@example."
"com"

msgctxt "Area search lessor"
msgid "Area use and control"
msgstr "Alueiden käyttö ja valvonta"

msgctxt "Area search lessor"
msgid "Culture and leisure"
msgstr "Kulttuuri ja vapaa-aika"

msgctxt "Area search lessor"
msgid "Development of land assets"
msgstr "Maaomaisuuden kehittäminen ja tontit"

msgctxt "Area search lessor"
msgid "Sports venue services"
msgstr "Liikuntapaikkapalvelut"

msgctxt "Area search lessor"
msgid "Outdoor services"
msgstr "Ulkoilupalvelut"

msgctxt "Area search lessor"
msgid "Youth services"
msgstr "Nuorisopalvelut"

msgctxt "Search class"
msgid "Plot search"
msgstr "Tonttihaku tai -kilpailu"

msgctxt "Search class"
msgid "Other"
msgstr "Muu kilpailu tai haku"

msgctxt "Search stage"
msgid "In preparation"
msgstr "Valmisteilla"

msgctxt "Search stage"
msgid "In action"
msgstr "Käynnissä"

msgctxt "Search stage"
msgid "Processing"
msgstr "Käsittelyssä"

msgctxt "Search stage"
msgid "Decision making"
msgstr "Päätöksenteossa"

msgctxt "Search stage"
msgid "Settled"
msgstr "Päätetty"

msgctxt "Information state"
msgid "Checked"
msgstr "Tarkistettu"

msgctxt "Information state"
msgid "Not checked"
msgstr "Ei tarkistettu"

msgctxt "Information state"
msgid "Not needed"
msgstr "Ei tarvetta"

msgctxt "Information state"
msgid "Requires further action"
msgstr "Tarvitsee lisätietoja"

msgctxt "Information check name"
msgid "Trade register extract"
msgstr "Kaupparekisteriote"

msgctxt "Information check name"
msgid "Creditworthiness certificate"
msgstr "Luottokelpoisuustodistus"

msgctxt "Information check name"
msgid "Statement of payment of earning-related pension contributions"
msgstr "Selvitys työeläkemaksujen maksamisesta"

msgctxt "Information check name"
msgid "Certificate of entry in the VAT register"
msgstr "Todistus arvonlisäverorekisteriin merkitsemisestä"

msgctxt "Information check name"
msgid "Certificate of entry in the advance payment register"
msgstr "Todistus ennakkoperintärekisteriin merkitsemisestä"

msgctxt "Information check name"
msgid "Tax debt certificate"
msgstr "Verovelkatodistus"

msgctxt "Information check name"
msgid "Certificate of entry in the register of employers"
msgstr "Todistus työnantajarekisteriin merkitsemisestä"

msgctxt "Decline reason"
msgid "Application expired"
msgstr "Hakemus rauennut"

msgctxt "Decline reason"
msgid "Area not controlled by city"
msgstr "Alue ei ole kaupungin hallinnoima"

msgctxt "Decline reason"
msgid "Area not available for lease"
msgstr "Alue ei ole vuokrattavissa"

msgctxt "Decline reason"
msgid "Other reason"
msgstr "Muu syy"

msgctxt "Area search state"
msgid "Received"
msgstr "Vastaanotettu"

msgctxt "Area search state"
msgid "In action"
msgstr "Käynnissä"

msgctxt "Area search state"
msgid "Settled"
msgstr "Päätetty"

msgctxt "Area search state"
msgid "Revoked"
msgstr "Peruutettu"

msgctxt "Area search state"
msgid "Declined"
msgstr "Hylätty"

msgctxt "Model name"
msgid "Plot search type"
msgstr "Tonttihaun tyyppi"

msgctxt "Model name"
msgid "Plot search types"
msgstr "Tonttihaun tyypit"

msgctxt "Model name"
msgid "Plot search subtype"
msgstr "Tonttihaun alityyppi"

msgctxt "Model name"
msgid "Plot search subtypes"
msgstr "Tonttihaun alityypit"

msgctxt "Model name"
msgid "Plot search stage"
msgstr "Tonttihaun vaihe"

msgctxt "Model name"
msgid "Plot search stages"
msgstr "Tonttihaun vaiheet"

msgid "Subtype"
msgstr "Alityyppi"

msgid "Begin at"
msgstr "Alkaa"

msgid "End at"
msgstr "Loppuu"

msgid "Stage"
msgstr "Vaihe"

msgctxt "Model name"
msgid "Plot search"
msgstr "Tonttihaku"

msgctxt "Model name"
msgid "Plot searches"
msgstr "Tonttihaut"

msgid "Target type"
msgstr "Kohde tyyppi"

msgctxt "Model name"
msgid "Area search intended use"
msgstr "Aluehaun käyttötarkoitus"

msgctxt "Model name"
msgid "Area search intended uses"
msgstr "Aluehaun käyttötarkoitukset"

msgid "Time received"
msgstr "Arkistointiaika"

msgid "Area search state"
msgstr "Vuokrauksen tila"

msgid "The target has been removed from the system!"
msgstr "Kohde on poistunut järjestelmästä!"

msgid "The target information has changed!"
msgstr "Kohteen tiedot ovat muuttuneet!"

msgid "Area search application"
msgstr ""

msgid "Area search information"
msgstr "Aluehaun tiedot"

msgid "City of Helsinki"
msgstr "Helsingin kaupunki"

msgid "Information check"
msgstr "Tietojen tarkistus"

msgid "Time stamp"
msgstr "Aikaleima"

msgid ""
"This is a copy of your area search application sent to the City of Helsinki."
msgstr "Tämä on kopio Helsingin kaupungille lähetetystä aluehaun hakemuksesta."

msgid ""
"You can find a detailed copy of your application as an attachment in this "
"email."
msgstr "Kopio hakemuksesta löytyy tämän sähköpostin liitetiedostosta."

msgid "Plot search information"
msgstr "Tonttihaun tiedot"

msgid ""
"This is a confirmation that the following plot application sent to the City "
"of Helsinki were received."
msgstr ""
"Helsingin kaupungille lähetetyt tonttihakemukset on vahvistetusti "
"vastaanotettu seuraavilla tunnuksilla."

msgctxt "list of identifiers in email"
msgid "Application identifiers"
msgstr "Hakemustunnukset"

msgid "yes"
msgstr "kyllä"

msgid "no"
msgstr "ei"

msgid "You have received a link for a direct reservation plot search"
msgstr "Olet vastaanottanut linkin suoravaraushakuun"

# python-brace-format
#, python-brace-format
msgid ""
"Hi {receiver}! Here is the link for the direct reservation plot search: "
"{url} \n"
"\n"
"{covering_note}"
msgstr ""
"Hei {receiver}! Tässä linkki suoravaraustonttihakuun: {url} \n"
"\n"
"{covering_note}"

msgid "The deadline for applications"
msgstr "Haku päättyy"

msgid "Plot"
msgstr "Tontti"

msgid "Detailed plan state"
msgstr "Asemakaavan käsittelyvaihe"

msgid "Permitted build floor area (floor-m²)"
msgstr "Rakennusoikeus (k-m²)"

msgid "Permitted build residential floor area (floor-m²)"
msgstr "Asuinrakennusoikeus (k-m²)"

msgid "Permitted build commercial floor area (floor-m²)"
msgstr "Liikerakennusoikeus (k-m²)"

msgid "Area (m²)"
msgstr "Pinta-ala (m²)"

msgid "First suitable construction year"
msgstr "Rakennuskelpoinen"

msgid "HITAS"
msgstr "HITAS"

msgid "Token exists"
msgstr "Token olemassa"

msgid "Users permissions"
msgstr "Käyttäjän oikeudet"<|MERGE_RESOLUTION|>--- conflicted
+++ resolved
@@ -7,11 +7,7 @@
 msgstr ""
 "Project-Id-Version: MVJ 0.1\n"
 "Report-Msgid-Bugs-To: \n"
-<<<<<<< HEAD
 "POT-Creation-Date: 2024-08-16 17:18+0300\n"
-=======
-"POT-Creation-Date: 2024-08-26 14:25+0300\n"
->>>>>>> a0e93587
 "PO-Revision-Date: YEAR-MO-DA HO:MI+ZONE\n"
 "Last-Translator: \n"
 "Language: fi\n"
@@ -3374,7 +3370,6 @@
 
 msgid "Main permitted build area (floor-m²)"
 msgstr "Pääkäyttötarkoituksellinen rakennusoikeus (k-m²)"
-<<<<<<< HEAD
 
 msgid "Other permitted build area (floor-m²)"
 msgstr "Muu rakennusoikeus (k-m²)"
@@ -3387,8 +3382,6 @@
 
 msgid "Yes"
 msgstr "Kyllä"
-=======
->>>>>>> a0e93587
 
 msgid "Other permitted build area (floor-m²)"
 msgstr "Muu rakennusoikeus (k-m²)"
