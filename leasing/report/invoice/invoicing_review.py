--- conflicted
+++ resolved
@@ -58,34 +58,7 @@
 
 
 INVOICING_REVIEW_QUERIES = {
-<<<<<<< HEAD
-    "invoicing_not_enabled": """
-        SELECT NULL AS "section",
-               li.identifier AS "lease_identifier",
-               l.start_date,
-               l.end_date
-          FROM leasing_lease l
-               INNER JOIN leasing_leaseidentifier li
-               ON l.identifier_id = li.id
-               INNER JOIN leasing_rent r
-               ON l.id = r.lease_id
-                  AND r.deleted IS NULL
-                  AND (r.start_date IS NULL OR r.start_date <= %(today)s)
-                  AND (r.end_date IS NULL OR r.end_date >= %(today)s)
-                  AND r.type != 'free'
-         WHERE (l.end_date IS NULL OR l.end_date >= %(today)s)
-           AND l.start_date IS NOT NULL
-           AND l.state IN ('lease', 'short_term_lease', 'long_term_lease')
-           AND l.service_unit_id = ANY(%(service_units)s)
-           AND l.deleted IS NULL
-           AND l.is_invoicing_enabled = FALSE
-         GROUP BY l.id,
-                  li.identifier
-         ORDER BY li.identifier;
-    """,
-=======
     "invoicing_not_enabled": INVOICING_DISABLED_REPORT_SQL,
->>>>>>> ec46a53d
     "rent_info_not_complete": """
         SELECT NULL AS "section",
             li.identifier AS "lease_identifier",
